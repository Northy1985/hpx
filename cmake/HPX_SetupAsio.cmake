# Copyright (c) 2021 Hartmut Kaiser
#
# SPDX-License-Identifier: BSL-1.0
# Distributed under the Boost Software License, Version 1.0. (See accompanying
# file LICENSE_1_0.txt or copy at http://www.boost.org/LICENSE_1_0.txt)

if(NOT HPX_WITH_FETCH_ASIO)
  find_package(Asio 1.12.0 REQUIRED)
elseif(NOT TARGET Asio::asio AND NOT HPX_FIND_PACKAGE)
  if(FETCHCONTENT_SOURCE_DIR_ASIO)
    hpx_info(
      "HPX_WITH_FETCH_ASIO=${HPX_WITH_FETCH_ASIO}, Asio will be used through CMake's FetchContent and installed alongside HPX (FETCHCONTENT_SOURCE_DIR_ASIO=${FETCHCONTENT_SOURCE_DIR_ASIO})"
    )
  else()
    hpx_info(
      "HPX_WITH_FETCH_ASIO=${HPX_WITH_FETCH_ASIO}, Asio will be fetched using CMake's FetchContent and installed alongside HPX (HPX_WITH_ASIO_TAG=${HPX_WITH_ASIO_TAG})"
    )
  endif()
  include(FetchContent)
  fetchcontent_declare(
    asio
    GIT_REPOSITORY https://github.com/chriskohlhoff/asio.git
    GIT_TAG ${HPX_WITH_ASIO_TAG}
  )

  fetchcontent_getproperties(asio)
  if(NOT asio_POPULATED)
    fetchcontent_populate(asio)
  endif()
  set(ASIO_ROOT ${asio_SOURCE_DIR})

  add_library(asio INTERFACE)
  target_include_directories(
    asio SYSTEM INTERFACE $<BUILD_INTERFACE:${ASIO_ROOT}/asio/include>
                          $<INSTALL_INTERFACE:${CMAKE_INSTALL_INCLUDEDIR}>
  )

  install(
    TARGETS asio
    EXPORT HPXAsioTarget
    COMPONENT core
  )

  install(
    DIRECTORY ${ASIO_ROOT}/asio/include/
    DESTINATION ${CMAKE_INSTALL_INCLUDEDIR}
    COMPONENT core
    FILES_MATCHING
    PATTERN "*.hpp"
    PATTERN "*.ipp"
  )

  export(
    TARGETS asio
    NAMESPACE Asio::
    FILE "${CMAKE_CURRENT_BINARY_DIR}/lib/cmake/${HPX_PACKAGE_NAME}/HPXAsioTarget.cmake"
  )

  install(
    EXPORT HPXAsioTarget
    NAMESPACE Asio::
    FILE HPXAsioTarget.cmake
    DESTINATION ${CMAKE_INSTALL_LIBDIR}/cmake/${HPX_PACKAGE_NAME}
  )

  add_library(Asio::asio ALIAS asio)
endif()

if(NOT HPX_FIND_PACKAGE)
<<<<<<< HEAD
  # Asio should use std::aligned_new only if available
  if(NOT HPX_WITH_CXX17_ALIGNED_NEW)
    hpx_add_config_cond_define(ASIO_DISABLE_STD_ALIGNED_ALLOC)
  endif()
=======
  # Asio does not detect that invoke_result is available, but we assume it
  # always is since we require C++17.
  hpx_add_config_cond_define(ASIO_HAS_STD_INVOKE_RESULT 1)
>>>>>>> 35c7a2d7
  # Asio should not use Boost exceptions
  hpx_add_config_cond_define(ASIO_HAS_BOOST_THROW_EXCEPTION 0)
  # Disable concepts support in Asio as a workaround to
  # https://github.com/boostorg/asio/issues/312
  hpx_add_config_cond_define(ASIO_DISABLE_CONCEPTS)
  # Disable experimental std::string_view support as a workaround to
  # https://github.com/chriskohlhoff/asio/issues/597
  hpx_add_config_cond_define(ASIO_DISABLE_STD_EXPERIMENTAL_STRING_VIEW)
endif()<|MERGE_RESOLUTION|>--- conflicted
+++ resolved
@@ -67,16 +67,13 @@
 endif()
 
 if(NOT HPX_FIND_PACKAGE)
-<<<<<<< HEAD
   # Asio should use std::aligned_new only if available
   if(NOT HPX_WITH_CXX17_ALIGNED_NEW)
     hpx_add_config_cond_define(ASIO_DISABLE_STD_ALIGNED_ALLOC)
   endif()
-=======
   # Asio does not detect that invoke_result is available, but we assume it
   # always is since we require C++17.
   hpx_add_config_cond_define(ASIO_HAS_STD_INVOKE_RESULT 1)
->>>>>>> 35c7a2d7
   # Asio should not use Boost exceptions
   hpx_add_config_cond_define(ASIO_HAS_BOOST_THROW_EXCEPTION 0)
   # Disable concepts support in Asio as a workaround to
