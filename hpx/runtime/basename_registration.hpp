//  Copyright (c) 2007-2015 Hartmut Kaiser
//
//  Distributed under the Boost Software License, Version 1.0. (See accompanying
//  file LICENSE_1_0.txt or copy at http://www.boost.org/LICENSE_1_0.txt)

/// \file hpx/runtime/basename_registration.hpp

#if !defined(HPX_RUNTIME_BASENAME_REGISTRATION_AUG_17_2015_0432PM)
#define HPX_RUNTIME_BASENAME_REGISTRATION_AUG_17_2015_0432PM

#include <hpx/config.hpp>
#include <hpx/runtime/components/client_base.hpp>
#include <hpx/runtime/naming/id_type.hpp>
#include <hpx/lcos/future.hpp>

#include <string>
#include <vector>

namespace hpx
{
    /// \cond NOINTERNAL
    namespace detail
    {
        HPX_API_EXPORT std::string name_from_basename(
            std::string const& basename, std::size_t idx);
    }
    /// \endcond

    ///////////////////////////////////////////////////////////////////////////
    /// Return all registered ids from all localities from the given base
    /// name.
    ///
    /// This function locates all ids which were registered with the given
    /// base name. It returns a list of futures representing those ids.
    ///
    /// \param base_name    [in] The base name for which to retrieve the
    ///                     registered ids.
    /// \param num_ids      [in] The number of registered ids to expect.
    ///
    /// \returns A list of futures representing the ids which were registered
    ///          using the given base name.
    ///
    /// \note   The futures will become ready even if the event (for instance,
    ///         binding the name to an id) has already happened in the past.
    ///         This is important in order to reliably retrieve ids from a
    ///         name, even if the name was already registered.
    ///
    HPX_API_EXPORT std::vector<hpx::future<hpx::id_type> >
        find_all_from_basename(std::string const& base_name, std::size_t num_ids);

    ///////////////////////////////////////////////////////////////////////////
    /// Return all registered clients from all localities from the given base
    /// name.
    ///
    /// This function locates all ids which were registered with the given
    /// base name. It returns a list of futures representing those ids.
    ///
    /// \tparam Client     The client type to return
    ///
    /// \param base_name    [in] The base name for which to retrieve the
    ///                     registered ids.
    /// \param num_ids      [in] The number of registered ids to expect.
    ///
    /// \returns A list of futures representing the ids which were registered
    ///          using the given base name.
    ///
    /// \note   The futures embedded in the returned client objects will become
    ///         ready even if the event (for instance,
    ///         binding the name to an id) has already happened in the past.
    ///         This is important in order to reliably retrieve ids from a
    ///         name, even if the name was already registered.
    ///
    template <typename Client>
    std::vector<Client>
    find_all_from_basename(std::string const& base_name, std::size_t num_ids)
    {
        return components::make_clients<Client>(
            find_all_from_basename(base_name, num_ids));
    }

    /// Return registered ids from the given base name and sequence numbers.
    ///
    /// This function locates the ids which were registered with the given
    /// base name and the given sequence numbers. It returns a list of futures
    /// representing those ids.
    ///
    /// \param base_name    [in] The base name for which to retrieve the
    ///                     registered ids.
    /// \param ids          [in] The sequence numbers of the registered ids.
    ///
    /// \returns A list of futures representing the ids which were registered
    ///          using the given base name and sequence numbers.
    ///
    /// \note   The futures will become ready even if the event (for instance,
    ///         binding the name to an id) has already happened in the past.
    ///         This is important in order to reliably retrieve ids from a
    ///         name, even if the name was already registered.
    ///
    HPX_API_EXPORT std::vector<hpx::future<hpx::id_type> >
        find_from_basename(std::string const& base_name,
            std::vector<std::size_t> const& ids);

    /// Return registered clients from the given base name and sequence numbers.
    ///
    /// This function locates the ids which were registered with the given
    /// base name and the given sequence numbers. It returns a list of futures
    /// representing those ids.
    ///
    /// \tparam Client     The client type to return
    ///
    /// \param base_name    [in] The base name for which to retrieve the
    ///                     registered ids.
    /// \param ids          [in] The sequence numbers of the registered ids.
    ///
    /// \returns A list of futures representing the ids which were registered
    ///          using the given base name and sequence numbers.
    ///
    /// \note   The futures embedded in the returned client objects will become
    ///         ready even if the event (for instance,
    ///         binding the name to an id) has already happened in the past.
    ///         This is important in order to reliably retrieve ids from a
    ///         name, even if the name was already registered.
    ///
    template <typename Client>
    std::vector<Client>
        find_from_basename(std::string const& base_name,
            std::vector<std::size_t> const& ids)
    {
        return components::make_clients<Client>(
            find_from_basename(base_name, ids));
    }

    /// \brief Return registered id from the given base name and sequence number.
    ///
    /// This function locates the id which was registered with the given
    /// base name and the given sequence number. It returns a future
    /// representing those id.
    ///
    /// \param base_name    [in] The base name for which to retrieve the
    ///                     registered ids.
    /// \param sequence_nr  [in] The sequence number of the registered id.
    ///
    /// \returns A representing the id which was registered using the given
    ///          base name and sequence numbers.
    ///
    /// \note   The future will become ready even if the event (for instance,
    ///         binding the name to an id) has already happened in the past.
    ///         This is important in order to reliably retrieve ids from a
    ///         name, even if the name was already registered.
    ///
    HPX_API_EXPORT hpx::future<hpx::id_type>
        find_from_basename(std::string const& base_name,
            std::size_t sequence_nr = ~0U);

    /// \brief Return registered id from the given base name and sequence number.
    ///
    /// This function locates the id which was registered with the given
    /// base name and the given sequence number. It returns a future
    /// representing those id.
    ///
    /// \tparam Client     The client type to return
    ///
    /// \param base_name    [in] The base name for which to retrieve the
    ///                     registered ids.
    /// \param sequence_nr  [in] The sequence number of the registered id.
    ///
    /// \returns A representing the id which was registered using the given
    ///          base name and sequence numbers.
    ///
    /// \note   The future embedded in the returned client object will become
    ///         ready even if the event (for instance,
    ///         binding the name to an id) has already happened in the past.
    ///         This is important in order to reliably retrieve ids from a
    ///         name, even if the name was already registered.
    ///
    template <typename Client>
    Client find_from_basename(std::string base_name,
        std::size_t sequence_nr = ~0U)
    {
        return components::make_client<Client>(
            find_from_basename(std::move(base_name), sequence_nr));
    }

    ///////////////////////////////////////////////////////////////////////////
    /// \brief Register the given id using the given base name.
    ///
    /// The function registers the given ids using the provided base name.
    ///
    /// \param base_name    [in] The base name for which to retrieve the
    ///                     registered ids.
    /// \param id           [in] The id to register using the given base name.
    /// \param sequence_nr  [in, optional] The sequential number to use for the
    ///                     registration of the id. This number has to be
    ///                     unique system wide for each registration using the
    ///                     same base name. The default is the current locality
    ///                     identifier. Also, the sequence numbers have to be
    ///                     consecutive starting from zero.
    ///
    /// \returns A future representing the result of the registration operation
    ///          itself.
    ///
    /// \note    The operation will fail if the given sequence number is not
    ///          unique.
    ///
    HPX_API_EXPORT hpx::future<bool> register_with_basename(
        std::string const& base_name, hpx::id_type id,
        std::size_t sequence_nr = ~0U);

    /// Register the id wrapped in the given future using the given base name.
    ///
    /// The function registers the object the given future refers to using the
    /// provided base name.
    ///
    /// \param base_name    [in] The base name for which to retrieve the
    ///                     registered ids.
    /// \param f            [in] The future which should be registered using
    ///                     the given base name.
    /// \param sequence_nr  [in, optional] The sequential number to use for the
    ///                     registration of the id. This number has to be
    ///                     unique system wide for each registration using the
    ///                     same base name. The default is the current locality
    ///                     identifier. Also, the sequence numbers have to be
    ///                     consecutive starting from zero.
    ///
    /// \returns A future representing the result of the registration operation
    ///          itself.
    ///
    /// \note    The operation will fail if the given sequence number is not
    ///          unique.
    ///
<<<<<<< HEAD
    template <typename Client, typename Stub>
    hpx::future<bool> register_with_basename(std::string const& base_name,
=======
    inline hpx::future<bool> register_with_basename(std::string base_name,
>>>>>>> e0d49ae7
        hpx::future<hpx::id_type> f, std::size_t sequence_nr = ~0U)
    {
        return f.then(
            [=](hpx::future<hpx::id_type> && f) mutable
            {
                return register_with_basename(base_name, f.get(), sequence_nr);
            });
    }

    /// Register the id wrapped in the given client using the given base name.
    ///
    /// The function registers the object the given client refers to using the
    /// provided base name.
    ///
    /// \tparam Client      The client type to register
    ///
    /// \param base_name    [in] The base name for which to retrieve the
    ///                     registered ids.
    /// \param client       [in] The client which should be registered using
    ///                     the given base name.
    /// \param sequence_nr  [in, optional] The sequential number to use for the
    ///                     registration of the id. This number has to be
    ///                     unique system wide for each registration using the
    ///                     same base name. The default is the current locality
    ///                     identifier. Also, the sequence numbers have to be
    ///                     consecutive starting from zero.
    ///
    /// \returns A future representing the result of the registration operation
    ///          itself.
    ///
    /// \note    The operation will fail if the given sequence number is not
    ///          unique.
    ///
    template <typename Client, typename Stub>
    hpx::future<bool> register_with_basename(std::string const& base_name,
        components::client_base<Client, Stub>& client,
        std::size_t sequence_nr = ~0U)
    {
        return client.then(
            [=](components::client_base<Client, Stub> && c)
            {
                return register_with_basename(base_name, c.get_id(), sequence_nr);
            });
    }

    /// \brief Unregister the given id using the given base name.
    ///
    /// The function unregisters the given ids using the provided base name.
    ///
    /// \param base_name    [in] The base name for which to retrieve the
    ///                     registered ids.
    /// \param sequence_nr  [in, optional] The sequential number to use for the
    ///                     un-registration. This number has to be the same
    ///                     as has been used with \a register_with_basename
    ///                     before.
    ///
    /// \returns A future representing the result of the un-registration
    ///          operation itself.
    ///
    HPX_API_EXPORT hpx::future<hpx::id_type> unregister_with_basename(
        std::string const& base_name, std::size_t sequence_nr = ~0U);

    /// Unregister the given base name.
    ///
    /// The function unregisters the given ids using the provided base name.
    ///
    /// \tparam Client      The client type to return
    ///
    /// \param base_name    [in] The base name for which to retrieve the
    ///                     registered ids.
    /// \param sequence_nr  [in, optional] The sequential number to use for the
    ///                     un-registration. This number has to be the same
    ///                     as has been used with \a register_with_basename
    ///                     before.
    ///
    /// \returns A future representing the result of the un-registration
    ///          operation itself.
    ///
    template <typename Client>
    Client unregister_with_basename(
        std::string const& base_name, std::size_t sequence_nr = ~0U)
    {
        return components::make_client<Client>(
            unregister_with_basename(base_name, sequence_nr));
    }
}

#endif<|MERGE_RESOLUTION|>--- conflicted
+++ resolved
@@ -228,12 +228,7 @@
     /// \note    The operation will fail if the given sequence number is not
     ///          unique.
     ///
-<<<<<<< HEAD
-    template <typename Client, typename Stub>
-    hpx::future<bool> register_with_basename(std::string const& base_name,
-=======
-    inline hpx::future<bool> register_with_basename(std::string base_name,
->>>>>>> e0d49ae7
+    inline hpx::future<bool> register_with_basename(std::string const& base_name,
         hpx::future<hpx::id_type> f, std::size_t sequence_nr = ~0U)
     {
         return f.then(
