--- conflicted
+++ resolved
@@ -37,13 +37,8 @@
             HPX_ASSERT(numbytes <= (std::numeric_limits<value_type>::max)());
 
             data_[0] = tag_;
-<<<<<<< HEAD
             data_[2] = static_cast<value_type>(size);
             data_[1] = static_cast<value_type>(numbytes);
-=======
-            data_[1] = buffer.size_;
-            data_[2] = buffer.data_size_;
->>>>>>> f636f2fa
             data_[3] = buffer.num_chunks_.first;
             data_[4] = buffer.num_chunks_.second;
         }
