//  Copyright (c) 2007-2016 Hartmut Kaiser
//  Copyright (c) 2011      Bryce Lelbach
//
//  Distributed under the Boost Software License, Version 1.0. (See accompanying
//  file LICENSE_1_0.txt or copy at http://www.boost.org/LICENSE_1_0.txt)

#if !defined(HPX_THREADMANAGER_THREAD_QUEUE_AUG_25_2009_0132PM)
#define HPX_THREADMANAGER_THREAD_QUEUE_AUG_25_2009_0132PM

#include <hpx/config.hpp>
#include <hpx/error_code.hpp>
#include <hpx/runtime/config_entry.hpp>
#include <hpx/runtime/threads/policies/lockfree_queue_backends.hpp>
#include <hpx/runtime/threads/policies/queue_helpers.hpp>
#include <hpx/runtime/threads/thread_data.hpp>
#include <hpx/throw_exception.hpp>
#include <hpx/util/assert.hpp>
#include <hpx/util/block_profiler.hpp>
#include <hpx/util/function.hpp>
#include <hpx/util/get_and_reset_value.hpp>
#include <hpx/util/high_resolution_clock.hpp>
#include <hpx/util/unlock_guard.hpp>

#ifdef HPX_HAVE_THREAD_CREATION_AND_CLEANUP_RATES
#   include <hpx/util/tick_counter.hpp>
#endif

#include <boost/atomic.hpp>
#include <boost/exception_ptr.hpp>
<<<<<<< HEAD
#include <boost/lexical_cast.hpp>
=======
>>>>>>> ab567f9d

#include <cstddef>
#include <cstdint>
#include <functional>
#include <list>
#include <map>
#include <memory>
#include <mutex>
#include <unordered_set>
#include <utility>
#include <vector>

///////////////////////////////////////////////////////////////////////////////
namespace std
{
    template <>
    struct hash< ::hpx::threads::thread_id_type>
    {
        typedef ::hpx::threads::thread_id_type argument_type;
        typedef std::size_t result_type;

        std::size_t operator()(::hpx::threads::thread_id_type const& v) const
        {
            std::hash<std::size_t> hasher_;
            return hasher_(reinterpret_cast<std::size_t>(v.get()));
        }
    };
}

///////////////////////////////////////////////////////////////////////////////
namespace hpx { namespace threads { namespace policies
{
#ifdef HPX_HAVE_THREAD_QUEUE_WAITTIME
    ///////////////////////////////////////////////////////////////////////////
    // We control whether to collect queue wait times using this global bool.
    // It will be set by any of the related performance counters. Once set it
    // stays set, thus no race conditions will occur.
    extern bool maintain_queue_wait_times;
#endif
#ifdef HPX_HAVE_THREAD_MINIMAL_DEADLOCK_DETECTION
    ///////////////////////////////////////////////////////////////////////////
    // We globally control whether to do minimal deadlock detection using this
    // global bool variable. It will be set once by the runtime configuration
    // startup code
    extern bool minimal_deadlock_detection;
#endif

    namespace detail
    {
        inline int get_min_add_new_count()
        {
            static int min_add_new_count =
                boost::lexical_cast<int>(hpx::get_config_entry(
                    "hpx.thread_queue.min_add_new_count", "10"));
            return min_add_new_count;
        }

        inline int get_max_add_new_count()
        {
            static int max_add_new_count =
                boost::lexical_cast<int>(hpx::get_config_entry(
                    "hpx.thread_queue.max_add_new_count", "10"));
            return max_add_new_count;
        }

        inline int get_max_delete_count()
        {
            static int max_delete_count =
                boost::lexical_cast<int>(hpx::get_config_entry(
                    "hpx.thread_queue.max_delete_count", "1000"));
            return max_delete_count;
        }
    }

    ///////////////////////////////////////////////////////////////////////////
    // // Queue back-end interface:
    //
    // template <typename T>
    // struct queue_backend
    // {
    //     typedef ... container_type;
    //     typedef ... value_type;
    //     typedef ... reference;
    //     typedef ... const_reference;
    //     typedef ... size_type;
    //
    //     queue_backend(
    //         size_type initial_size = ...
    //       , size_type num_thread = ...
    //         );
    //
    //     bool push(const_reference val);
    //
    //     bool pop(reference val, bool steal = true);
    //
    //     bool empty();
    // };
    //
    // struct queue_policy
    // {
    //     template <typename T>
    //     struct apply
    //     {
    //         typedef ... type;
    //     };
    // };
    template <typename Mutex = boost::mutex,
        typename PendingQueuing = lockfree_lifo,
        typename StagedQueuing = lockfree_lifo,
        typename TerminatedQueuing = lockfree_fifo>
    class thread_queue
    {
    private:
        // we use a simple mutex to protect the data members for now
        typedef Mutex mutex_type;

<<<<<<< HEAD
        // create at least this amount of threads from tasks
        int const min_add_new_count;

        // create not more than this amount of threads from tasks
        int const max_add_new_count;

        // number of terminated threads to discard
        int const max_delete_count;
=======
        // Add this number of threads to the work items queue each time the
        // function \a add_new() is called if the queue is empty.
        enum {
            // don't steal if less than this amount of tasks are left
            min_tasks_to_steal = 10,
            // create at least this amount of threads from tasks
            min_add_new_count = 10,
            // create not more than this amount of threads from tasks
            max_add_new_count = 10,
            // number of terminated threads to discard
            max_delete_count = 1000
        };
>>>>>>> ab567f9d

        // this is the type of a map holding all threads (except depleted ones)
        typedef std::unordered_set<thread_id_type> thread_map_type;

#ifdef HPX_HAVE_THREAD_QUEUE_WAITTIME
        typedef
            util::tuple<thread_init_data, thread_state_enum, std::uint64_t>
        task_description;
#else
        typedef util::tuple<thread_init_data, thread_state_enum> task_description;
#endif

#ifdef HPX_HAVE_THREAD_QUEUE_WAITTIME
        typedef util::tuple<thread_data*, std::uint64_t> thread_description;
#else
        typedef thread_data thread_description;
#endif

        typedef typename PendingQueuing::template
            apply<thread_description*>::type work_items_type;

        typedef typename StagedQueuing::template
            apply<task_description*>::type task_items_type;

        typedef typename TerminatedQueuing::template
            apply<thread_data*>::type terminated_items_type;

    protected:
        template <typename Lock>
        void create_thread_object(threads::thread_id_type& thrd,
            threads::thread_init_data& data, thread_state_enum state, Lock& lk)
        {
            HPX_ASSERT(lk.owns_lock());
            HPX_ASSERT(data.stacksize != 0);

            std::ptrdiff_t stacksize = data.stacksize;

            std::list<thread_id_type>* heap = nullptr;

            if (stacksize == get_stack_size(thread_stacksize_small))
            {
                heap = &thread_heap_small_;
            }
            else if (stacksize == get_stack_size(thread_stacksize_medium))
            {
                heap = &thread_heap_medium_;
            }
            else if (stacksize == get_stack_size(thread_stacksize_large))
            {
                heap = &thread_heap_large_;
            }
            else if (stacksize == get_stack_size(thread_stacksize_huge))
            {
                heap = &thread_heap_huge_;
            }
            else {
                switch(stacksize) {
                case thread_stacksize_small:
                    heap = &thread_heap_small_;
                    break;

                case thread_stacksize_medium:
                    heap = &thread_heap_medium_;
                    break;

                case thread_stacksize_large:
                    heap = &thread_heap_large_;
                    break;

                case thread_stacksize_huge:
                    heap = &thread_heap_huge_;
                    break;

                default:
                    break;
                }
            }
            HPX_ASSERT(heap);

            // Check for an unused thread object.
            if (!heap->empty())
            {
                // Take ownership of the thread object and rebind it.
                thrd = heap->front();
                heap->pop_front();
                thrd->rebind(data,
                    state == pending_do_not_schedule ? pending : state);
            }

            else
            {
                hpx::util::unlock_guard<Lock> ull(lk);

                // Allocate a new thread object.
                thrd = threads::thread_data::create(
                    data, memory_pool_,
                    state == pending_do_not_schedule ? pending : state);
            }
        }

        ///////////////////////////////////////////////////////////////////////
        // add new threads if there is some amount of work available
        std::size_t add_new(std::int64_t add_count, thread_queue* addfrom,
            std::unique_lock<mutex_type> &lk, bool steal = false)
        {
            HPX_ASSERT(lk.owns_lock());

            if (HPX_UNLIKELY(0 == add_count))
                return 0;

            std::size_t added = 0;
            task_description* task = nullptr;
            while (add_count-- && addfrom->new_tasks_.pop(task, steal))
            {
#ifdef HPX_HAVE_THREAD_QUEUE_WAITTIME
                if (maintain_queue_wait_times) {
                    addfrom->new_tasks_wait_ +=
                        util::high_resolution_clock::now() - util::get<2>(*task);
                    ++addfrom->new_tasks_wait_count_;
                }
#endif
                --addfrom->new_tasks_count_;

                // measure thread creation time
                util::block_profiler_wrapper<add_new_tag> bp(add_new_logger_);

                // create the new thread
                threads::thread_init_data& data = util::get<0>(*task);
                thread_state_enum state = util::get<1>(*task);
                threads::thread_id_type thrd;

                create_thread_object(thrd, data, state, lk);

                delete task;

                // add the new entry to the map of all threads
                std::pair<thread_map_type::iterator, bool> p =
                    thread_map_.insert(thrd);

                if (HPX_UNLIKELY(!p.second)) {
                    lk.unlock();
                    HPX_THROW_EXCEPTION(hpx::out_of_memory,
                        "threadmanager::add_new",
                        "Couldn't add new thread to the thread map");
                    return 0;
                }
                ++thread_map_count_;

                // only insert the thread into the work-items queue if it is in
                // pending state
                if (state == pending) {
                    // pushing the new thread into the pending queue of the
                    // specified thread_queue
                    ++added;
                    schedule_thread(thrd.get());
                }

                // this thread has to be in the map now
                HPX_ASSERT(thread_map_.find(thrd.get()) != thread_map_.end());
                HPX_ASSERT(thrd->get_pool() == &memory_pool_);
            }

            if (added) {
                LTM_(debug) << "add_new: added " << added << " tasks to queues"; //-V128
            }
            return added;
        }

        ///////////////////////////////////////////////////////////////////////
        bool add_new_always(std::size_t& added, thread_queue* addfrom,
            std::unique_lock<mutex_type> &lk, bool steal = false)
        {
            HPX_ASSERT(lk.owns_lock());

#ifdef HPX_HAVE_THREAD_CREATION_AND_CLEANUP_RATES
            util::tick_counter tc(add_new_time_);
#endif

            // create new threads from pending tasks (if appropriate)
            std::int64_t add_count = -1;            // default is no constraint

            // if we are desperate (no work in the queues), add some even if the
            // map holds more than max_count
            if (HPX_LIKELY(max_count_)) {
                std::size_t count = thread_map_.size();
                if (max_count_ >= count + min_add_new_count) { //-V104
                    HPX_ASSERT(max_count_ - count <
                        static_cast<std::size_t>(
                            (std::numeric_limits<std::int64_t>::max)()
                        ));
                    add_count = static_cast<std::int64_t>(max_count_ - count);
                    if (add_count < min_add_new_count)
                        add_count = min_add_new_count;
                    if (add_count > max_add_new_count)
                        add_count = max_add_new_count;
                }
                else if (work_items_.empty()) {
                    add_count = min_add_new_count;    // add this number of threads
                    max_count_ += min_add_new_count;  // increase max_count //-V101
                }
                else {
                    return false;
                }
            }

            std::size_t addednew = add_new(add_count, addfrom, lk, steal);
            added += addednew;
            return addednew != 0;
        }

        void recycle_thread(thread_id_type thrd)
        {
            std::ptrdiff_t stacksize = thrd->get_stack_size();

            if (stacksize == get_stack_size(thread_stacksize_small))
            {
                thread_heap_small_.push_front(thrd);
            }
            else if (stacksize == get_stack_size(thread_stacksize_medium))
            {
                thread_heap_medium_.push_front(thrd);
            }
            else if (stacksize == get_stack_size(thread_stacksize_large))
            {
                thread_heap_large_.push_front(thrd);
            }
            else if (stacksize == get_stack_size(thread_stacksize_huge))
            {
                thread_heap_huge_.push_front(thrd);
            }
            else
            {
                switch(stacksize) {
                case thread_stacksize_small:
                    thread_heap_small_.push_front(thrd);
                    break;

                case thread_stacksize_medium:
                    thread_heap_medium_.push_front(thrd);
                    break;

                case thread_stacksize_large:
                    thread_heap_large_.push_front(thrd);
                    break;

                case thread_stacksize_huge:
                    thread_heap_huge_.push_front(thrd);
                    break;

                default:
                    HPX_ASSERT(false);
                    break;
                }
            }
        }

    public:
        /// This function makes sure all threads which are marked for deletion
        /// (state is terminated) are properly destroyed.
        ///
        /// This returns 'true' if there are no more terminated threads waiting
        /// to be deleted.
        bool cleanup_terminated_locked_helper(bool delete_all = false)
        {
#ifdef HPX_HAVE_THREAD_CREATION_AND_CLEANUP_RATES
            util::tick_counter tc(cleanup_terminated_time_);
#endif

            if (terminated_items_count_ == 0 && thread_map_.empty())
                return true;

            if (delete_all) {
                // delete all threads
                thread_data* todelete;
                while (terminated_items_.pop(todelete))
                {
                    --terminated_items_count_;

                    // this thread has to be in this map
                    HPX_ASSERT(thread_map_.find(todelete) != thread_map_.end());

                    bool deleted = thread_map_.erase(todelete) != 0;
                    HPX_ASSERT(deleted);
                    if (deleted) {
                        --thread_map_count_;
                        HPX_ASSERT(thread_map_count_ >= 0);
                    }
                }
            }
            else {
                // delete only this many threads
                std::int64_t delete_count =
                    (std::max)(
                        static_cast<std::int64_t>(terminated_items_count_ / 10),
                        static_cast<std::int64_t>(max_delete_count));

                thread_data* todelete;
                while (delete_count && terminated_items_.pop(todelete))
                {
                    --terminated_items_count_;

                    thread_map_type::iterator it = thread_map_.find(todelete);

                    // this thread has to be in this map
                    HPX_ASSERT(it != thread_map_.end());

                    recycle_thread(*it);

                    thread_map_.erase(it);
                    --thread_map_count_;
                    HPX_ASSERT(thread_map_count_ >= 0);

                    --delete_count;
                }
            }
            return terminated_items_count_ == 0;
        }

        bool cleanup_terminated_locked(bool delete_all = false)
        {
            return cleanup_terminated_locked_helper(delete_all) &&
                thread_map_.empty();
        }

    public:
        bool cleanup_terminated(bool delete_all = false)
        {
            if (terminated_items_count_ == 0)
                return thread_map_count_ == 0;

            if (delete_all) {
                // do not lock mutex while deleting all threads, do it piece-wise
                bool thread_map_is_empty = false;
                while (true)
                {
                    std::lock_guard<mutex_type> lk(mtx_);
                    if (cleanup_terminated_locked_helper(false))
                    {
                        thread_map_is_empty =
                            (thread_map_count_ == 0) && (new_tasks_count_ == 0);
                        break;
                    }
                }
                return thread_map_is_empty;
            }

            std::lock_guard<mutex_type> lk(mtx_);
            return cleanup_terminated_locked_helper(false) &&
                (thread_map_count_ == 0) && (new_tasks_count_ == 0);
        }

        // The maximum number of active threads this thread manager should
        // create. This number will be a constraint only as long as the work
        // items queue is not empty. Otherwise the number of active threads
        // will be incremented in steps equal to the \a min_add_new_count
        // specified above.
        enum { max_thread_count = 1000 };

        thread_queue(std::size_t queue_num = std::size_t(-1),
                std::size_t max_count = max_thread_count)
          : min_add_new_count(detail::get_min_add_new_count()),
            max_add_new_count(detail::get_max_add_new_count()),
            max_delete_count(detail::get_max_delete_count()),
            thread_map_count_(0),
            work_items_(128, queue_num),
            work_items_count_(0),
#ifdef HPX_HAVE_THREAD_QUEUE_WAITTIME
            work_items_wait_(0),
            work_items_wait_count_(0),
#endif
            terminated_items_(128),
            terminated_items_count_(0),
            max_count_((0 == max_count)
                      ? static_cast<std::size_t>(max_thread_count)
                      : max_count),
            new_tasks_(128),
            new_tasks_count_(0),
#ifdef HPX_HAVE_THREAD_QUEUE_WAITTIME
            new_tasks_wait_(0),
            new_tasks_wait_count_(0),
#endif
            memory_pool_(64),
            thread_heap_small_(),
            thread_heap_medium_(),
            thread_heap_large_(),
            thread_heap_huge_(),
#ifdef HPX_HAVE_THREAD_CREATION_AND_CLEANUP_RATES
            add_new_time_(0),
            cleanup_terminated_time_(0),
#endif
#ifdef HPX_HAVE_THREAD_STEALING_COUNTS
            pending_misses_(0),
            pending_accesses_(0),
            stolen_from_pending_(0),
            stolen_from_staged_(0),
            stolen_to_pending_(0),
            stolen_to_staged_(0),
#endif
            add_new_logger_("thread_queue::add_new")
        {}

        void set_max_count(std::size_t max_count = max_thread_count)
        {
            max_count_ = (0 == max_count) ? max_thread_count : max_count; //-V105
        }

#ifdef HPX_HAVE_THREAD_CREATION_AND_CLEANUP_RATES
        std::uint64_t get_creation_time(bool reset)
        {
            return util::get_and_reset_value(add_new_time_, reset);
        }

        std::uint64_t get_cleanup_time(bool reset)
        {
            return util::get_and_reset_value(cleanup_terminated_time_, reset);
        }
#endif

        ///////////////////////////////////////////////////////////////////////
        // This returns the current length of the queues (work items and new items)
        std::int64_t get_queue_length() const
        {
            return work_items_count_ + new_tasks_count_;
        }

        // This returns the current length of the pending queue
        std::int64_t get_pending_queue_length() const
        {
            return work_items_count_;
        }

        // This returns the current length of the staged queue
        std::int64_t get_staged_queue_length(
            boost::memory_order order = boost::memory_order_seq_cst) const
        {
            return new_tasks_count_.load(order);
        }

#ifdef HPX_HAVE_THREAD_QUEUE_WAITTIME
        std::uint64_t get_average_task_wait_time() const
        {
            std::uint64_t count = new_tasks_wait_count_;
            if (count == 0)
                return 0;
            return new_tasks_wait_ / count;
        }

        std::uint64_t get_average_thread_wait_time() const
        {
            std::uint64_t count = work_items_wait_count_;
            if (count == 0)
                return 0;
            return work_items_wait_ / count;
        }
#endif

#ifdef HPX_HAVE_THREAD_STEALING_COUNTS
        std::int64_t get_num_pending_misses(bool reset)
        {
            return util::get_and_reset_value(pending_misses_, reset);
        }

        void increment_num_pending_misses(std::size_t num = 1)
        {
            pending_misses_ += num;
        }

        std::int64_t get_num_pending_accesses(bool reset)
        {
            return util::get_and_reset_value(pending_accesses_, reset);
        }

        void increment_num_pending_accesses(std::size_t num = 1)
        {
            pending_accesses_ += num;
        }

        std::int64_t get_num_stolen_from_pending(bool reset)
        {
            return util::get_and_reset_value(stolen_from_pending_, reset);
        }

        void increment_num_stolen_from_pending(std::size_t num = 1)
        {
            stolen_from_pending_ += num;
        }

        std::int64_t get_num_stolen_from_staged(bool reset)
        {
            return util::get_and_reset_value(stolen_from_staged_, reset);
        }

        void increment_num_stolen_from_staged(std::size_t num = 1)
        {
            stolen_from_staged_ += num;
        }

        std::int64_t get_num_stolen_to_pending(bool reset)
        {
            return util::get_and_reset_value(stolen_to_pending_, reset);
        }

        void increment_num_stolen_to_pending(std::size_t num = 1)
        {
            stolen_to_pending_ += num;
        }

        std::int64_t get_num_stolen_to_staged(bool reset)
        {
            return util::get_and_reset_value(stolen_to_staged_, reset);
        }

        void increment_num_stolen_to_staged(std::size_t num = 1)
        {
            stolen_to_staged_ += num;
        }
#else
        void increment_num_pending_misses(std::size_t num = 1) {}
        void increment_num_pending_accesses(std::size_t num = 1) {}
        void increment_num_stolen_from_pending(std::size_t num = 1) {}
        void increment_num_stolen_from_staged(std::size_t num = 1) {}
        void increment_num_stolen_to_pending(std::size_t num = 1) {}
        void increment_num_stolen_to_staged(std::size_t num = 1) {}
#endif

        ///////////////////////////////////////////////////////////////////////
        // create a new thread and schedule it if the initial state is equal to
        // pending
        void create_thread(thread_init_data& data, thread_id_type* id,
            thread_state_enum initial_state, bool run_now, error_code& ec)
        {
            // thread has not been created yet
            if (id) *id = invalid_thread_id;

            if (run_now)
            {
                threads::thread_id_type thrd;

                // The mutex can not be locked while a new thread is getting
                // created, as it might have that the current HPX thread gets
                // suspended.
                {
                    std::unique_lock<mutex_type> lk(mtx_);

                    create_thread_object(thrd, data, initial_state, lk);

                    // add a new entry in the map for this thread
                    std::pair<thread_map_type::iterator, bool> p =
                        thread_map_.insert(thrd);

                    if (HPX_UNLIKELY(!p.second)) {
                        HPX_THROWS_IF(ec, hpx::out_of_memory,
                            "threadmanager::register_thread",
                            "Couldn't add new thread to the map of threads");
                        return;
                    }
                    ++thread_map_count_;

                    // this thread has to be in the map now
                    HPX_ASSERT(thread_map_.find(thrd.get()) != thread_map_.end());
                    HPX_ASSERT(thrd->get_pool() == &memory_pool_);

                    // push the new thread in the pending queue thread
                    if (initial_state == pending)
                        schedule_thread(thrd.get());

                    // return the thread_id of the newly created thread
                    if (id) *id = std::move(thrd);

                    if (&ec != &throws)
                        ec = make_success_code();
                    return;
                }
            }

            // do not execute the work, but register a task description for
            // later thread creation
            ++new_tasks_count_;

#ifdef HPX_HAVE_THREAD_QUEUE_WAITTIME
            new_tasks_.push(new task_description(
                std::move(data), initial_state,
                util::high_resolution_clock::now()
            ));
#else
            new_tasks_.push(new task_description( //-V106
                std::move(data), initial_state));
#endif
            if (&ec != &throws)
                ec = make_success_code();
        }

        void move_work_items_from(thread_queue *src, std::int64_t count)
        {
            thread_description* trd;
            while (src->work_items_.pop(trd))
            {
                --src->work_items_count_;

#ifdef HPX_HAVE_THREAD_QUEUE_WAITTIME
                if (maintain_queue_wait_times) {
                    std::uint64_t now = util::high_resolution_clock::now();
                    src->work_items_wait_ += now - util::get<1>(*trd);
                    ++src->work_items_wait_count_;
                    util::get<1>(*trd) = now;
                }
#endif

                bool finished = count == ++work_items_count_;
                work_items_.push(trd);
                if (finished)
                    break;
            }
        }

        void move_task_items_from(thread_queue *src,
            std::int64_t count)
        {
            task_description* task;
            while (src->new_tasks_.pop(task))
            {
                --src->new_tasks_count_;

#ifdef HPX_HAVE_THREAD_QUEUE_WAITTIME
                if (maintain_queue_wait_times) {
                    std::int64_t now = util::high_resolution_clock::now();
                    src->new_tasks_wait_ += now - util::get<2>(*task);
                    ++src->new_tasks_wait_count_;
                    util::get<2>(*task) = now;
                }
#endif

                bool finish = count == ++new_tasks_count_;
                if (new_tasks_.push(task))
                {
                    if (finish)
                        break;
                }
                else
                {
                    --new_tasks_count_;
                }
            }
        }

        /// Return the next thread to be executed, return false if non is
        /// available
        bool get_next_thread(threads::thread_data*& thrd,
            bool steal = false) HPX_HOT
        {
#ifdef HPX_HAVE_THREAD_QUEUE_WAITTIME
            thread_description* tdesc;
            if (work_items_.pop(tdesc, steal))
            {
                --work_items_count_;

                if (maintain_queue_wait_times) {
                    work_items_wait_ += util::high_resolution_clock::now() -
                        util::get<1>(*tdesc);
                    ++work_items_wait_count_;
                }

                thrd = util::get<0>(*tdesc);
                delete tdesc;

                return true;
            }
#else
            if (0 != work_items_count_.load(boost::memory_order_relaxed) &&
                work_items_.pop(thrd, steal))
            {
                --work_items_count_;
                return true;
            }
#endif
            return false;
        }

        /// Schedule the passed thread
        void schedule_thread(threads::thread_data* thrd, bool other_end = false)
        {
            ++work_items_count_;
#ifdef HPX_HAVE_THREAD_QUEUE_WAITTIME
            work_items_.push(new thread_description(
                thrd, util::high_resolution_clock::now()), other_end);
#else
            work_items_.push(thrd, other_end);
#endif
        }

        /// Destroy the passed thread as it has been terminated
        bool destroy_thread(threads::thread_data* thrd, std::int64_t& busy_count)
        {
            if (thrd->get_pool() == &memory_pool_)
            {
                terminated_items_.push(thrd);

                std::int64_t count = ++terminated_items_count_;
                if (count > HPX_MAX_TERMINATED_THREADS)
                {
                    cleanup_terminated(true);   // clean up all terminated threads
                }
                return true;
            }
            return false;
        }

        ///////////////////////////////////////////////////////////////////////
        /// Return the number of existing threads with the given state.
        std::int64_t get_thread_count(thread_state_enum state = unknown) const
        {
            if (terminated == state)
                return terminated_items_count_;

            if (staged == state)
                return new_tasks_count_;

            if (unknown == state)
                return thread_map_count_ + new_tasks_count_ - terminated_items_count_;

            // acquire lock only if absolutely necessary
            std::lock_guard<mutex_type> lk(mtx_);

            std::int64_t num_threads = 0;
            thread_map_type::const_iterator end = thread_map_.end();
            for (thread_map_type::const_iterator it = thread_map_.begin();
                 it != end; ++it)
            {
                if ((*it)->get_state().state() == state)
                    ++num_threads;
            }
            return num_threads;
        }

        ///////////////////////////////////////////////////////////////////////
        void abort_all_suspended_threads()
        {
            std::lock_guard<mutex_type> lk(mtx_);
            thread_map_type::iterator end =  thread_map_.end();
            for (thread_map_type::iterator it = thread_map_.begin();
                 it != end; ++it)
            {
                if ((*it)->get_state().state() == suspended)
                {
                    (*it)->set_state(pending, wait_abort);
                    schedule_thread((*it).get());
                }
            }
        }

        bool enumerate_threads(
            util::function_nonser<bool(thread_id_type)> const& f,
            thread_state_enum state = unknown) const
        {
            std::uint64_t count = thread_map_count_;
            if (state == terminated)
            {
                count = terminated_items_count_;
            }
            else if (state == staged)
            {
                HPX_THROW_EXCEPTION(bad_parameter,
                    "thread_queue::iterate_threads",
                    "can't iterate over thread ids of staged threads");
                return false;
            }

            std::vector<thread_id_type> ids;
            ids.reserve(count);

            if (state == unknown)
            {
                std::lock_guard<mutex_type> lk(mtx_);
                thread_map_type::const_iterator end =  thread_map_.end();
                for (thread_map_type::const_iterator it = thread_map_.begin();
                     it != end; ++it)
                {
                    ids.push_back(*it);
                }
            }
            else
            {
                std::lock_guard<mutex_type> lk(mtx_);
                thread_map_type::const_iterator end =  thread_map_.end();
                for (thread_map_type::const_iterator it = thread_map_.begin();
                     it != end; ++it)
                {
                    if ((*it)->get_state().state() == state)
                        ids.push_back(*it);
                }
            }

            // now invoke callback function for all matching threads
            for (thread_id_type const& id : ids)
            {
                if (!f(id))
                    return false;       // stop iteration
            }

            return true;
        }

        /// This is a function which gets called periodically by the thread
        /// manager to allow for maintenance tasks to be executed in the
        /// scheduler. Returns true if the OS thread calling this function
        /// has to be terminated (i.e. no more work has to be done).
        inline bool wait_or_add_new(bool running,
            std::int64_t& idle_loop_count, std::size_t& added,
            thread_queue* addfrom = nullptr, bool steal = false) HPX_HOT
        {
            // try to generate new threads from task lists, but only if our
            // own list of threads is empty
            if (0 == work_items_count_.load(boost::memory_order_relaxed))
            {
                // see if we can avoid grabbing the lock below
                if (addfrom)
                {
                    // don't try to steal if there are only a few tasks left on
                    // this queue
                    if (running && min_tasks_to_steal >=
                        addfrom->new_tasks_count_.load(boost::memory_order_relaxed))
                    {
                        return false;
                    }
                }
                else
                {
                    if (running &&
                        0 == new_tasks_count_.load(boost::memory_order_relaxed))
                    {
                        return false;
                    }
                    addfrom = this;
                }

                // No obvious work has to be done, so a lock won't hurt too much.
                //
                // We prefer to exit this function (some kind of very short
                // busy waiting) to blocking on this lock. Locking fails either
                // when a thread is currently doing thread maintenance, which
                // means there might be new work, or the thread owning the lock
                // just falls through to the cleanup work below (no work is available)
                // in which case the current thread (which failed to acquire
                // the lock) will just retry to enter this loop.
                std::unique_lock<mutex_type> lk(mtx_, std::try_to_lock);
                if (!lk.owns_lock())
                    return false;            // avoid long wait on lock

                // stop running after all HPX threads have been terminated
                bool added_new = add_new_always(added, addfrom, lk, steal);
                if (!added_new) {
                    // Before exiting each of the OS threads deletes the
                    // remaining terminated HPX threads
                    // REVIEW: Should we be doing this if we are stealing?
                    bool canexit = cleanup_terminated_locked(true);
                    if (!running && canexit) {
                        // we don't have any registered work items anymore
                        //do_some_work();       // notify possibly waiting threads
                        return true;            // terminate scheduling loop
                    }
                    return false;
                }

                cleanup_terminated_locked();
            }
            return false;
        }

        ///////////////////////////////////////////////////////////////////////
        bool dump_suspended_threads(std::size_t num_thread
          , std::int64_t& idle_loop_count, bool running)
        {
#ifndef HPX_HAVE_THREAD_MINIMAL_DEADLOCK_DETECTION
            return false;
#else
            if (minimal_deadlock_detection) {
                std::lock_guard<mutex_type> lk(mtx_);
                return detail::dump_suspended_threads(num_thread, thread_map_
                  , idle_loop_count, running);
            }
            return false;
#endif
        }

        ///////////////////////////////////////////////////////////////////////
        void on_start_thread(std::size_t num_thread) {}
        void on_stop_thread(std::size_t num_thread) {}
        void on_error(std::size_t num_thread, boost::exception_ptr const& e) {}

    private:
        mutable mutex_type mtx_;                    ///< mutex protecting the members

        thread_map_type thread_map_;
        ///< mapping of thread id's to HPX-threads
        boost::atomic<std::int64_t> thread_map_count_;
        ///< overall count of work items

        work_items_type work_items_;
        ///< list of active work items
        boost::atomic<std::int64_t> work_items_count_;
        ///< count of active work items

#ifdef HPX_HAVE_THREAD_QUEUE_WAITTIME
        boost::atomic<std::int64_t> work_items_wait_;
        ///< overall wait time of work items
        boost::atomic<std::int64_t> work_items_wait_count_;
        ///< overall number of work items in queue
#endif
        terminated_items_type terminated_items_;     ///< list of terminated threads
        boost::atomic<std::int64_t> terminated_items_count_;
        ///< count of terminated items

        std::size_t max_count_;
        ///< maximum number of existing HPX-threads
        task_items_type new_tasks_;
        ///< list of new tasks to run

        boost::atomic<std::int64_t> new_tasks_count_;
        ///< count of new tasks to run
#ifdef HPX_HAVE_THREAD_QUEUE_WAITTIME
        boost::atomic<std::int64_t> new_tasks_wait_;
        ///< overall wait time of new tasks
        boost::atomic<std::int64_t> new_tasks_wait_count_;
        ///< overall number tasks waited
#endif

        threads::thread_pool memory_pool_;          ///< OS thread local memory pools for
                                                    ///< HPX-threads

        std::list<thread_id_type> thread_heap_small_;
        std::list<thread_id_type> thread_heap_medium_;
        std::list<thread_id_type> thread_heap_large_;
        std::list<thread_id_type> thread_heap_huge_;

#ifdef HPX_HAVE_THREAD_CREATION_AND_CLEANUP_RATES
        std::uint64_t add_new_time_;
        std::uint64_t cleanup_terminated_time_;
#endif

#ifdef HPX_HAVE_THREAD_STEALING_COUNTS
        // # of times our associated worker-thread couldn't find work in work_items
        boost::atomic<std::int64_t> pending_misses_;

        // # of times our associated worker-thread looked for work in work_items
        boost::atomic<std::int64_t> pending_accesses_;

        boost::atomic<std::int64_t> stolen_from_pending_;
        ///< count of work_items stolen from this queue
        boost::atomic<std::int64_t> stolen_from_staged_;
        ///< count of new_tasks stolen from this queue
        boost::atomic<std::int64_t> stolen_to_pending_;
        ///< count of work_items stolen to this queue from other queues
        boost::atomic<std::int64_t> stolen_to_staged_;
        ///< count of new_tasks stolen to this queue from other queues
#endif

        util::block_profiler<add_new_tag> add_new_logger_;
    };
}}}

#endif
<|MERGE_RESOLUTION|>--- conflicted
+++ resolved
@@ -27,10 +27,7 @@
 
 #include <boost/atomic.hpp>
 #include <boost/exception_ptr.hpp>
-<<<<<<< HEAD
 #include <boost/lexical_cast.hpp>
-=======
->>>>>>> ab567f9d
 
 #include <cstddef>
 #include <cstdint>
@@ -80,6 +77,14 @@
 
     namespace detail
     {
+        inline int get_min_tasks_to_steal()
+        {
+            static int min_tasks_to_steal =
+                boost::lexical_cast<int>(hpx::get_config_entry(
+                    "hpx.thread_queue.min_tasks_to_steal", "10"));
+            return min_tasks_to_steal;
+        }
+
         inline int get_min_add_new_count()
         {
             static int min_add_new_count =
@@ -147,7 +152,9 @@
         // we use a simple mutex to protect the data members for now
         typedef Mutex mutex_type;
 
-<<<<<<< HEAD
+        // don't steal if less than this amount of tasks are left
+        int const min_tasks_to_steal;
+
         // create at least this amount of threads from tasks
         int const min_add_new_count;
 
@@ -156,20 +163,6 @@
 
         // number of terminated threads to discard
         int const max_delete_count;
-=======
-        // Add this number of threads to the work items queue each time the
-        // function \a add_new() is called if the queue is empty.
-        enum {
-            // don't steal if less than this amount of tasks are left
-            min_tasks_to_steal = 10,
-            // create at least this amount of threads from tasks
-            min_add_new_count = 10,
-            // create not more than this amount of threads from tasks
-            max_add_new_count = 10,
-            // number of terminated threads to discard
-            max_delete_count = 1000
-        };
->>>>>>> ab567f9d
 
         // this is the type of a map holding all threads (except depleted ones)
         typedef std::unordered_set<thread_id_type> thread_map_type;
@@ -530,7 +523,8 @@
 
         thread_queue(std::size_t queue_num = std::size_t(-1),
                 std::size_t max_count = max_thread_count)
-          : min_add_new_count(detail::get_min_add_new_count()),
+          : min_tasks_to_steal(detail::get_min_tasks_to_steal()),
+            min_add_new_count(detail::get_min_add_new_count()),
             max_add_new_count(detail::get_max_add_new_count()),
             max_delete_count(detail::get_max_delete_count()),
             thread_map_count_(0),
