//  Copyright (c) 2007-2012 Hartmut Kaiser
//
//  Distributed under the Boost Software License, Version 1.0. (See accompanying
//  file LICENSE_1_0.txt or copy at http://www.boost.org/LICENSE_1_0.txt)

#if !BOOST_PP_IS_ITERATING

#if !defined(HPX_THREADS_THREAD_APR_10_2012_0145PM)
#define HPX_THREADS_THREAD_APR_10_2012_0145PM

#include <hpx/hpx_fwd.hpp>
#include <hpx/runtime/threads/thread_data.hpp>
#include <hpx/util/date_time_chrono.hpp>
#include <hpx/lcos/local/spinlock.hpp>
#include <hpx/traits/supports_result_of.hpp>

#include <boost/move/move.hpp>
#include <boost/thread/thread.hpp>
#include <boost/utility/enable_if.hpp>
#include <boost/preprocessor/enum.hpp>
#include <boost/preprocessor/enum_params.hpp>
#include <boost/preprocessor/iterate.hpp>

#include <iosfwd>

<<<<<<< HEAD
    ///////////////////////////////////////////////////////////////////////////
    // This overload will be called by the ptr_map<> used in the thread_queue
    // whenever an instance of a threads::thread needs to be deleted. We
    // provide this overload as we need to extract the thread_pool from the
    // thread instance the moment before it gets deleted
    HPX_EXPORT void delete_clone(threads::thread const*);

    // This is a policy instance for the boost::ptr_map used to store the
    // pointers to the threads::thread instances
    struct heap_clone_allocator
    {
        static threads::thread* allocate_clone(threads::thread const& t)
        {
            BOOST_ASSERT(false);    // will not be called, ever
            return 0;
        }
        static void deallocate_clone(threads::thread const* t)
        {
            delete_clone(t);
        }
    };
}}
=======
#include <hpx/config/warnings_prefix.hpp>
>>>>>>> 751812a1

///////////////////////////////////////////////////////////////////////////////
namespace hpx
{
    ///////////////////////////////////////////////////////////////////////////
    class HPX_EXPORT thread
    {
        typedef lcos::local::spinlock mutex_type;

    public:
        class id;
        typedef threads::thread_id_type native_handle_type;

        thread() BOOST_NOEXCEPT;

        template <typename F>
        explicit thread(BOOST_FWD_REF(F) f)
          : id_(threads::invalid_thread_id)
        {
            start_thread(boost::move(HPX_STD_FUNCTION<void()>(boost::forward<F>(f))));
        }

// #if !defined(BOOST_NO_VARIADIC_TEMPLATES)
//         template <typename F, typename ...Args>
//         explicit thread(F&& f, Args&&... args)
//         {
//             start_thead(HPX_STD_BIND(f, boost::forward<Args...>(args)));
//         }
// #else
        // Vertical preprocessor repetition to define the remaining constructors
#define BOOST_PP_ITERATION_PARAMS_1                                           \
    (3, (1, HPX_FUNCTION_LIMIT, <hpx/runtime/threads/thread.hpp>))            \
    /**/

#include BOOST_PP_ITERATE()
// #endif

        ~thread();

#if !defined(BOOST_NO_DELETED_FUNCTIONS)
        thread(thread const&) = delete;
        thread& operator=(thread const&) = delete;
#else
    private:
        BOOST_MOVABLE_BUT_NOT_COPYABLE(thread);
#endif

    public:
        thread(BOOST_RV_REF(thread)) BOOST_NOEXCEPT;
        thread& operator=(BOOST_RV_REF(thread)) BOOST_NOEXCEPT;

        void swap(thread&) BOOST_NOEXCEPT;
        bool joinable() const BOOST_NOEXCEPT
        {
            mutex_type::scoped_lock l(mtx_);
            return threads::invalid_thread_id != id_;
        }

        void join();
        void detach()
        {
            mutex_type::scoped_lock l(mtx_);
            id_ = threads::invalid_thread_id;
        }

        id get_id() const BOOST_NOEXCEPT;

        native_handle_type native_handle() const
        {
            mutex_type::scoped_lock l(mtx_);
            return id_;
        }

        static unsigned hardware_concurrency() BOOST_NOEXCEPT
        {
            return boost::thread::hardware_concurrency();
        }

        // extensions
        void interrupt();
        bool interruption_requested() const;

        static void interrupt(id);

        lcos::future<void> get_future(error_code& ec = throws);

    private:
        void start_thread(BOOST_RV_REF(HPX_STD_FUNCTION<void()>) func);
        static threads::thread_state_enum thread_function_nullary(
            HPX_STD_FUNCTION<void()> const& func);

        mutable mutex_type mtx_;
        native_handle_type id_;
    };

    inline void swap(thread& x, thread& y) BOOST_NOEXCEPT
    {
        x.swap(y);
    }

    ///////////////////////////////////////////////////////////////////////////
    class thread::id
    {
    private:
        threads::thread_id_type id_;

        friend bool operator== (thread::id x, thread::id y) BOOST_NOEXCEPT;
        friend bool operator!= (thread::id x, thread::id y) BOOST_NOEXCEPT;
        friend bool operator< (thread::id x, thread::id y) BOOST_NOEXCEPT;
        friend bool operator> (thread::id x, thread::id y) BOOST_NOEXCEPT;
        friend bool operator<= (thread::id x, thread::id y) BOOST_NOEXCEPT;
        friend bool operator>= (thread::id x, thread::id y) BOOST_NOEXCEPT;

        template <typename Char, typename Traits>
        friend std::basic_ostream<Char, Traits>&
        operator<< (std::basic_ostream<Char, Traits>&, thread::id);

        friend class thread;

    public:
        id() BOOST_NOEXCEPT : id_(threads::invalid_thread_id) {}
        explicit id(threads::thread_id_type i) BOOST_NOEXCEPT : id_(i) {}
    };

    inline bool operator== (thread::id x, thread::id y) BOOST_NOEXCEPT
    {
        return x.id_ == y.id_;
    }

    inline bool operator!= (thread::id x, thread::id y) BOOST_NOEXCEPT
    {
        return !(x == y);
    }

    inline bool operator< (thread::id x, thread::id y) BOOST_NOEXCEPT
    {
        return x.id_ < y.id_;
    }

    inline bool operator> (thread::id x, thread::id y) BOOST_NOEXCEPT
    {
        return x.id_ > y.id_;
    }

    inline bool operator<= (thread::id x, thread::id y) BOOST_NOEXCEPT
    {
        return !(x.id_ > y.id_);
    }

    inline bool operator>= (thread::id x, thread::id y) BOOST_NOEXCEPT
    {
        return !(x.id_ < y.id_);
    }

    template <typename Char, typename Traits>
    std::basic_ostream<Char, Traits>&
    operator<< (std::basic_ostream<Char, Traits>& out, thread::id id)
    {
        out << id.id_;
        return out;
    }

//     template <class T> struct hash;
//     template <> struct hash<thread::id>;

    ///////////////////////////////////////////////////////////////////////////
    namespace this_thread
    {
        HPX_API_EXPORT thread::id get_id() BOOST_NOEXCEPT;

        HPX_API_EXPORT void yield() BOOST_NOEXCEPT;

        // extensions
        HPX_API_EXPORT void interruption_point();
        HPX_API_EXPORT bool interruption_enabled();
        HPX_API_EXPORT bool interruption_requested();

        HPX_API_EXPORT void sleep_until(boost::posix_time::ptime const& at);
        HPX_API_EXPORT void sleep_for(boost::posix_time::time_duration const& p);

        template <typename Clock, typename Duration>
        void sleep_until(boost::chrono::time_point<Clock, Duration> const& at)
        {
            sleep_until(util::to_ptime(at));
        }

        template <typename Rep, typename Period>
        void sleep_for(boost::chrono::duration<Rep, Period> const& p)
        {
            sleep_for(util::to_time_duration(p));
        }

        class HPX_EXPORT disable_interruption
        {
        private:
            disable_interruption(disable_interruption const&);
            disable_interruption& operator=(disable_interruption const&);

            bool interruption_was_enabled_;
            friend class restore_interruption;

        public:
            disable_interruption();
            ~disable_interruption();
        };

        class HPX_EXPORT restore_interruption
        {
        private:
            restore_interruption(restore_interruption const&);
            restore_interruption& operator=(restore_interruption const&);

        public:
            explicit restore_interruption(disable_interruption& d);
            ~restore_interruption();
        };
    }
}

#include <hpx/config/warnings_suffix.hpp>

#endif

///////////////////////////////////////////////////////////////////////////////
#else // BOOST_PP_IS_ITERATING

#define N BOOST_PP_ITERATION()

#define HPX_FWD_ARGS(z, n, _)                                                 \
            BOOST_FWD_REF(BOOST_PP_CAT(Arg, n)) BOOST_PP_CAT(arg, n)          \
    /**/
#define HPX_FORWARD_ARGS(z, n, _)                                             \
            boost::forward<BOOST_PP_CAT(Arg, n)>(BOOST_PP_CAT(arg, n))        \
    /**/

    template <typename F, BOOST_PP_ENUM_PARAMS(N, typename Arg)>
    thread(BOOST_FWD_REF(F) f, BOOST_PP_ENUM(N, HPX_FWD_ARGS, _))
      : id_(threads::invalid_thread_id)
    {
        start_thread(HPX_STD_BIND(boost::forward<F>(f),
            BOOST_PP_ENUM(N, HPX_FORWARD_ARGS, _)));
    }

#undef HPX_FORWARD_ARGS
#undef HPX_FWD_ARGS
#undef N

#endif
<|MERGE_RESOLUTION|>--- conflicted
+++ resolved
@@ -23,32 +23,7 @@
 
 #include <iosfwd>
 
-<<<<<<< HEAD
-    ///////////////////////////////////////////////////////////////////////////
-    // This overload will be called by the ptr_map<> used in the thread_queue
-    // whenever an instance of a threads::thread needs to be deleted. We
-    // provide this overload as we need to extract the thread_pool from the
-    // thread instance the moment before it gets deleted
-    HPX_EXPORT void delete_clone(threads::thread const*);
-
-    // This is a policy instance for the boost::ptr_map used to store the
-    // pointers to the threads::thread instances
-    struct heap_clone_allocator
-    {
-        static threads::thread* allocate_clone(threads::thread const& t)
-        {
-            BOOST_ASSERT(false);    // will not be called, ever
-            return 0;
-        }
-        static void deallocate_clone(threads::thread const* t)
-        {
-            delete_clone(t);
-        }
-    };
-}}
-=======
 #include <hpx/config/warnings_prefix.hpp>
->>>>>>> 751812a1
 
 ///////////////////////////////////////////////////////////////////////////////
 namespace hpx
