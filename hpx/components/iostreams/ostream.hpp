--- conflicted
+++ resolved
@@ -21,12 +21,9 @@
 
 #include <ios>
 #include <iostream>
-<<<<<<< HEAD
+#include <mutex>
 #include <iterator>
 #include <string>
-=======
-#include <mutex>
->>>>>>> d7b354f8
 #include <utility>
 #include <vector>
 
