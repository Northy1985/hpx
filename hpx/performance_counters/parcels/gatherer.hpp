////////////////////////////////////////////////////////////////////////////////
//  Copyright (c) 2011 Katelyn Kufahl
//
//  Distributed under the Boost Software License, Version 1.0. (See accompanying
//  file LICENSE_1_0.txt or copy at http://www.boost.org/LICENSE_1_0.txt)
////////////////////////////////////////////////////////////////////////////////

#if !defined(HPX_05A1C29B_DB73_463A_8C9D_B8EDC3B69F5E)
#define HPX_05A1C29B_DB73_463A_8C9D_B8EDC3B69F5E

#include <hpx/performance_counters/parcels/data_point.hpp>
#include <hpx/lcos/local/spinlock.hpp>
#include <hpx/lcos/local/no_mutex.hpp>
#include <hpx/util/assert.hpp>
#include <hpx/util/get_and_reset_value.hpp>

#include <cstdint>
#include <mutex>

namespace hpx { namespace performance_counters { namespace parcels
{
    namespace detail
    {
        /// \brief Collect statistics information about parcels sent and received.
        template <typename Mutex>
        class gatherer
        {
            typedef Mutex mutex_type;

        public:
            gatherer()
              : overall_bytes_(0),
                overall_time_(0),
                serialization_time_(0),
#if defined(HPX_HAVE_SECURITY)
                security_time_(0),
#endif
<<<<<<< HEAD
                num_parcels_(0),
                num_messages_(0),
                overall_raw_bytes_(0),
                buffer_allocate_time_(0),
                acc_mtx()
            {}

            void add_data(data_point const& x);

            boost::int64_t num_parcels(bool reset);
            boost::int64_t num_messages(bool reset);
            boost::int64_t total_bytes(bool reset);
            boost::int64_t total_raw_bytes(bool reset);
            boost::int64_t total_time(bool reset);
            boost::int64_t total_serialization_time(bool reset);
#if defined(HPX_HAVE_SECURITY)
            boost::int64_t total_security_time(bool reset);
#endif
            boost::int64_t total_buffer_allocate_time(bool reset);

        private:
            boost::int64_t overall_bytes_;
            boost::int64_t overall_time_;
            boost::int64_t serialization_time_;
#if defined(HPX_HAVE_SECURITY)
            boost::int64_t security_time_;
#endif
            boost::int64_t num_parcels_;
            boost::int64_t num_messages_;
            boost::int64_t overall_raw_bytes_;

            boost::int64_t buffer_allocate_time_;
=======
            num_parcels_(0),
            num_messages_(0),
            overall_raw_bytes_(0),
            buffer_allocate_time_(0),
            acc_mtx()
        {}

        void add_data(data_point const& x);

        std::int64_t num_parcels(bool reset);
        std::int64_t num_messages(bool reset);
        std::int64_t total_bytes(bool reset);
        std::int64_t total_raw_bytes(bool reset);
        std::int64_t total_time(bool reset);
        std::int64_t total_serialization_time(bool reset);
#if defined(HPX_HAVE_SECURITY)
        std::int64_t total_security_time(bool reset);
#endif
        std::int64_t total_buffer_allocate_time(bool reset);

    private:
        std::int64_t overall_bytes_;
        std::int64_t overall_time_;
        std::int64_t serialization_time_;
#if defined(HPX_HAVE_SECURITY)
        std::int64_t security_time_;
#endif
        std::int64_t num_parcels_;
        std::int64_t num_messages_;
        std::int64_t overall_raw_bytes_;

        std::int64_t buffer_allocate_time_;
>>>>>>> d6b1170b

            // Create mutex for accumulator functions.
            mutable mutex_type acc_mtx;
        };

        template <typename Mutex>
        inline void gatherer<Mutex>::add_data(data_point const& x)
        {
            std::lock_guard<mutex_type> l(acc_mtx);

            overall_bytes_ += x.bytes_;
            overall_time_ += x.time_;
            serialization_time_ += x.serialization_time_;
#if defined(HPX_HAVE_SECURITY)
            security_time_ += x.security_time_;
#endif
<<<<<<< HEAD
            num_parcels_ += x.num_parcels_;
            overall_raw_bytes_ += x.raw_bytes_;
            ++num_messages_;
            buffer_allocate_time_ += x.buffer_allocate_time_;
        }

        template <typename Mutex>
        inline boost::int64_t gatherer<Mutex>::num_parcels(bool reset)
        {
            std::lock_guard<mutex_type> l(acc_mtx);
            return util::get_and_reset_value(num_parcels_, reset);
        }

        template <typename Mutex>
        inline boost::int64_t gatherer<Mutex>::num_messages(bool reset)
        {
            std::lock_guard<mutex_type> l(acc_mtx);
            return util::get_and_reset_value(num_messages_, reset);
        }

        template <typename Mutex>
        inline boost::int64_t gatherer<Mutex>::total_time(bool reset)
        {
            std::lock_guard<mutex_type> l(acc_mtx);
            return util::get_and_reset_value(overall_time_, reset);
        }

        template <typename Mutex>
        inline boost::int64_t
        gatherer<Mutex>::total_serialization_time(bool reset)
        {
            std::lock_guard<mutex_type> l(acc_mtx);
            return util::get_and_reset_value(serialization_time_, reset);
        }

#if defined(HPX_HAVE_SECURITY)
        template <typename Mutex>
        inline boost::int64_t gatherer<Mutex>::total_security_time(bool reset)
        {
            std::lock_guard<mutex_type> l(acc_mtx);
            return util::get_and_reset_value(security_time_, reset);
        }
#endif

        template <typename Mutex>
        inline boost::int64_t gatherer<Mutex>::total_bytes(bool reset)
        {
            std::lock_guard<mutex_type> l(acc_mtx);
            return util::get_and_reset_value(overall_bytes_, reset);
        }

        template <typename Mutex>
        inline boost::int64_t gatherer<Mutex>::total_raw_bytes(bool reset)
        {
            std::lock_guard<mutex_type> l(acc_mtx);
            return util::get_and_reset_value(overall_raw_bytes_, reset);
        }

        template <typename Mutex>
        inline boost::int64_t
        gatherer<Mutex>::total_buffer_allocate_time(bool reset)
        {
            std::lock_guard<mutex_type> l(acc_mtx);
            return util::get_and_reset_value(buffer_allocate_time_, reset);
        }
    }

    ///////////////////////////////////////////////////////////////////////////
    using gatherer = detail::gatherer<lcos::local::spinlock>;
    using gatherer_nolock = detail::gatherer<lcos::local::no_mutex>;
=======
        num_parcels_ += x.num_parcels_;
        overall_raw_bytes_ += x.raw_bytes_;
        ++num_messages_;
        buffer_allocate_time_ += x.buffer_allocate_time_;
    }

    inline std::int64_t gatherer::num_parcels(bool reset)
    {
        std::lock_guard<mutex_type> l(acc_mtx);
        return util::get_and_reset_value(num_parcels_, reset);
    }

    inline std::int64_t gatherer::num_messages(bool reset)
    {
        std::lock_guard<mutex_type> l(acc_mtx);
        return util::get_and_reset_value(num_messages_, reset);
    }

    inline std::int64_t gatherer::total_time(bool reset)
    {
        std::lock_guard<mutex_type> l(acc_mtx);
        return util::get_and_reset_value(overall_time_, reset);
    }

    inline std::int64_t gatherer::total_serialization_time(bool reset)
    {
        std::lock_guard<mutex_type> l(acc_mtx);
        return util::get_and_reset_value(serialization_time_, reset);
    }

#if defined(HPX_HAVE_SECURITY)
    inline std::int64_t gatherer::total_security_time(bool reset)
    {
        std::lock_guard<mutex_type> l(acc_mtx);
        return util::get_and_reset_value(security_time_, reset);
    }
#endif

    inline std::int64_t gatherer::total_bytes(bool reset)
    {
        std::lock_guard<mutex_type> l(acc_mtx);
        return util::get_and_reset_value(overall_bytes_, reset);
    }

    inline std::int64_t gatherer::total_raw_bytes(bool reset)
    {
        std::lock_guard<mutex_type> l(acc_mtx);
        return util::get_and_reset_value(overall_raw_bytes_, reset);
    }

    inline std::int64_t gatherer::total_buffer_allocate_time(bool reset)
    {
        std::lock_guard<mutex_type> l(acc_mtx);
        return util::get_and_reset_value(buffer_allocate_time_, reset);
    }
>>>>>>> d6b1170b
}}}

#endif // HPX_05A1C29B_DB73_463A_8C9D_B8EDC3B69F5E
<|MERGE_RESOLUTION|>--- conflicted
+++ resolved
@@ -35,7 +35,6 @@
 #if defined(HPX_HAVE_SECURITY)
                 security_time_(0),
 #endif
-<<<<<<< HEAD
                 num_parcels_(0),
                 num_messages_(0),
                 overall_raw_bytes_(0),
@@ -45,63 +44,29 @@
 
             void add_data(data_point const& x);
 
-            boost::int64_t num_parcels(bool reset);
-            boost::int64_t num_messages(bool reset);
-            boost::int64_t total_bytes(bool reset);
-            boost::int64_t total_raw_bytes(bool reset);
-            boost::int64_t total_time(bool reset);
-            boost::int64_t total_serialization_time(bool reset);
+            std::int64_t num_parcels(bool reset);
+            std::int64_t num_messages(bool reset);
+            std::int64_t total_bytes(bool reset);
+            std::int64_t total_raw_bytes(bool reset);
+            std::int64_t total_time(bool reset);
+            std::int64_t total_serialization_time(bool reset);
 #if defined(HPX_HAVE_SECURITY)
-            boost::int64_t total_security_time(bool reset);
+            std::int64_t total_security_time(bool reset);
 #endif
-            boost::int64_t total_buffer_allocate_time(bool reset);
+            std::int64_t total_buffer_allocate_time(bool reset);
 
         private:
-            boost::int64_t overall_bytes_;
-            boost::int64_t overall_time_;
-            boost::int64_t serialization_time_;
+            std::int64_t overall_bytes_;
+            std::int64_t overall_time_;
+            std::int64_t serialization_time_;
 #if defined(HPX_HAVE_SECURITY)
-            boost::int64_t security_time_;
+            std::int64_t security_time_;
 #endif
-            boost::int64_t num_parcels_;
-            boost::int64_t num_messages_;
-            boost::int64_t overall_raw_bytes_;
+            std::int64_t num_parcels_;
+            std::int64_t num_messages_;
+            std::int64_t overall_raw_bytes_;
 
-            boost::int64_t buffer_allocate_time_;
-=======
-            num_parcels_(0),
-            num_messages_(0),
-            overall_raw_bytes_(0),
-            buffer_allocate_time_(0),
-            acc_mtx()
-        {}
-
-        void add_data(data_point const& x);
-
-        std::int64_t num_parcels(bool reset);
-        std::int64_t num_messages(bool reset);
-        std::int64_t total_bytes(bool reset);
-        std::int64_t total_raw_bytes(bool reset);
-        std::int64_t total_time(bool reset);
-        std::int64_t total_serialization_time(bool reset);
-#if defined(HPX_HAVE_SECURITY)
-        std::int64_t total_security_time(bool reset);
-#endif
-        std::int64_t total_buffer_allocate_time(bool reset);
-
-    private:
-        std::int64_t overall_bytes_;
-        std::int64_t overall_time_;
-        std::int64_t serialization_time_;
-#if defined(HPX_HAVE_SECURITY)
-        std::int64_t security_time_;
-#endif
-        std::int64_t num_parcels_;
-        std::int64_t num_messages_;
-        std::int64_t overall_raw_bytes_;
-
-        std::int64_t buffer_allocate_time_;
->>>>>>> d6b1170b
+            std::int64_t buffer_allocate_time_;
 
             // Create mutex for accumulator functions.
             mutable mutex_type acc_mtx;
@@ -118,7 +83,6 @@
 #if defined(HPX_HAVE_SECURITY)
             security_time_ += x.security_time_;
 #endif
-<<<<<<< HEAD
             num_parcels_ += x.num_parcels_;
             overall_raw_bytes_ += x.raw_bytes_;
             ++num_messages_;
@@ -126,28 +90,28 @@
         }
 
         template <typename Mutex>
-        inline boost::int64_t gatherer<Mutex>::num_parcels(bool reset)
+        inline std::int64_t gatherer<Mutex>::num_parcels(bool reset)
         {
             std::lock_guard<mutex_type> l(acc_mtx);
             return util::get_and_reset_value(num_parcels_, reset);
         }
 
         template <typename Mutex>
-        inline boost::int64_t gatherer<Mutex>::num_messages(bool reset)
+        inline std::int64_t gatherer<Mutex>::num_messages(bool reset)
         {
             std::lock_guard<mutex_type> l(acc_mtx);
             return util::get_and_reset_value(num_messages_, reset);
         }
 
         template <typename Mutex>
-        inline boost::int64_t gatherer<Mutex>::total_time(bool reset)
+        inline std::int64_t gatherer<Mutex>::total_time(bool reset)
         {
             std::lock_guard<mutex_type> l(acc_mtx);
             return util::get_and_reset_value(overall_time_, reset);
         }
 
         template <typename Mutex>
-        inline boost::int64_t
+        inline std::int64_t
         gatherer<Mutex>::total_serialization_time(bool reset)
         {
             std::lock_guard<mutex_type> l(acc_mtx);
@@ -156,7 +120,7 @@
 
 #if defined(HPX_HAVE_SECURITY)
         template <typename Mutex>
-        inline boost::int64_t gatherer<Mutex>::total_security_time(bool reset)
+        inline std::int64_t gatherer<Mutex>::total_security_time(bool reset)
         {
             std::lock_guard<mutex_type> l(acc_mtx);
             return util::get_and_reset_value(security_time_, reset);
@@ -164,21 +128,21 @@
 #endif
 
         template <typename Mutex>
-        inline boost::int64_t gatherer<Mutex>::total_bytes(bool reset)
+        inline std::int64_t gatherer<Mutex>::total_bytes(bool reset)
         {
             std::lock_guard<mutex_type> l(acc_mtx);
             return util::get_and_reset_value(overall_bytes_, reset);
         }
 
         template <typename Mutex>
-        inline boost::int64_t gatherer<Mutex>::total_raw_bytes(bool reset)
+        inline std::int64_t gatherer<Mutex>::total_raw_bytes(bool reset)
         {
             std::lock_guard<mutex_type> l(acc_mtx);
             return util::get_and_reset_value(overall_raw_bytes_, reset);
         }
 
         template <typename Mutex>
-        inline boost::int64_t
+        inline std::int64_t
         gatherer<Mutex>::total_buffer_allocate_time(bool reset)
         {
             std::lock_guard<mutex_type> l(acc_mtx);
@@ -189,63 +153,6 @@
     ///////////////////////////////////////////////////////////////////////////
     using gatherer = detail::gatherer<lcos::local::spinlock>;
     using gatherer_nolock = detail::gatherer<lcos::local::no_mutex>;
-=======
-        num_parcels_ += x.num_parcels_;
-        overall_raw_bytes_ += x.raw_bytes_;
-        ++num_messages_;
-        buffer_allocate_time_ += x.buffer_allocate_time_;
-    }
-
-    inline std::int64_t gatherer::num_parcels(bool reset)
-    {
-        std::lock_guard<mutex_type> l(acc_mtx);
-        return util::get_and_reset_value(num_parcels_, reset);
-    }
-
-    inline std::int64_t gatherer::num_messages(bool reset)
-    {
-        std::lock_guard<mutex_type> l(acc_mtx);
-        return util::get_and_reset_value(num_messages_, reset);
-    }
-
-    inline std::int64_t gatherer::total_time(bool reset)
-    {
-        std::lock_guard<mutex_type> l(acc_mtx);
-        return util::get_and_reset_value(overall_time_, reset);
-    }
-
-    inline std::int64_t gatherer::total_serialization_time(bool reset)
-    {
-        std::lock_guard<mutex_type> l(acc_mtx);
-        return util::get_and_reset_value(serialization_time_, reset);
-    }
-
-#if defined(HPX_HAVE_SECURITY)
-    inline std::int64_t gatherer::total_security_time(bool reset)
-    {
-        std::lock_guard<mutex_type> l(acc_mtx);
-        return util::get_and_reset_value(security_time_, reset);
-    }
-#endif
-
-    inline std::int64_t gatherer::total_bytes(bool reset)
-    {
-        std::lock_guard<mutex_type> l(acc_mtx);
-        return util::get_and_reset_value(overall_bytes_, reset);
-    }
-
-    inline std::int64_t gatherer::total_raw_bytes(bool reset)
-    {
-        std::lock_guard<mutex_type> l(acc_mtx);
-        return util::get_and_reset_value(overall_raw_bytes_, reset);
-    }
-
-    inline std::int64_t gatherer::total_buffer_allocate_time(bool reset)
-    {
-        std::lock_guard<mutex_type> l(acc_mtx);
-        return util::get_and_reset_value(buffer_allocate_time_, reset);
-    }
->>>>>>> d6b1170b
 }}}
 
 #endif // HPX_05A1C29B_DB73_463A_8C9D_B8EDC3B69F5E
