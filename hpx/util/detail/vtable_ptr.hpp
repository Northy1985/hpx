--- conflicted
+++ resolved
@@ -114,16 +114,14 @@
             init_registration<vtable_ptr>::g.register_function();
         }
 
-<<<<<<< HEAD
         char const* get_function_name() const
-=======
+
         virtual bool empty() const
         {
             return Vtable::empty;
         }
 
         static void register_base()
->>>>>>> 03d78252
         {
             return get_function_name<vtable_ptr>();
         }
