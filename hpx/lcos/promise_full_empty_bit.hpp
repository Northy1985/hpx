//  Copyright (c) 2007-2012 Hartmut Kaiser
//  Copyright (c) 2011      Bryce Adelstein-Lelbach
//
//  Distributed under the Boost Software License, Version 1.0. (See accompanying
//  file LICENSE_1_0.txt or copy at http://www.boost.org/LICENSE_1_0.txt)

#if !defined(HPX_LCOS_PROMISE_FULL_EMPTY_FEB_03_2009_0841AM)
#define HPX_LCOS_PROMISE_FULL_EMPTY_FEB_03_2009_0841AM

#include <hpx/hpx_fwd.hpp>
#include <hpx/runtime/applier/applier.hpp>
#include <hpx/runtime/threads/thread.hpp>
#include <hpx/runtime/actions/component_action.hpp>
#include <hpx/runtime/components/component_type.hpp>
#include <hpx/runtime/components/server/managed_component_base.hpp>
#include <hpx/lcos/base_lco.hpp>
#include <hpx/traits/get_remote_result.hpp>
#include <hpx/traits/promise_local_result.hpp>
#include <hpx/traits/promise_remote_result.hpp>
#include <hpx/lcos/detail/future_data.hpp>
#include <hpx/lcos/future.hpp>

#include <boost/intrusive_ptr.hpp>
#include <boost/static_assert.hpp>
#include <boost/mpl/identity.hpp>
#include <boost/exception_ptr.hpp>

///////////////////////////////////////////////////////////////////////////////
namespace hpx { namespace lcos { namespace detail
{
    template <typename Result, typename RemoteResult>
    class promise;
}}}

///////////////////////////////////////////////////////////////////////////////
namespace hpx { namespace traits
{
    template <typename Result, typename RemoteResult>
    struct managed_component_dtor_policy<
        lcos::detail::promise<Result, RemoteResult> >
    {
        typedef managed_object_is_lifetime_controlled type;
    };
}}

///////////////////////////////////////////////////////////////////////////////
namespace hpx { namespace lcos { namespace detail
{
    ///////////////////////////////////////////////////////////////////////////
    /// A promise can be used by a single thread to invoke a (remote)
    /// action and wait for the result.
    template <typename Result, typename RemoteResult>
    class promise
      : public lcos::base_lco_with_value<Result, RemoteResult>,
        public lcos::detail::future_data<Result, RemoteResult>
    {
    protected:
        typedef lcos::detail::future_data<Result, RemoteResult> future_data_type;
        typedef typename future_data_type::result_type result_type;

    public:
        // This is the component id. Every component needs to have an embedded
        // enumerator 'value' which is used by the generic action implementation
        // to associate this component with a given action.
        enum { value = components::component_future };

        promise()
          : back_ptr_(0)
        {}

        // The implementation of the component is responsible for deleting the
        // actual managed component object
        ~promise()
        {
            this->finalize();
            delete back_ptr_;
        }

        // helper functions for setting data (if successful) or the error (if
        // non-successful)
        template <typename T>
        void set_local_data(BOOST_FWD_REF(T) result)
        {
            return set_data(boost::forward<result_type>(result));
        }

        ///////////////////////////////////////////////////////////////////////
        // exposed functionality of this component

        // trigger the future, set the result
        void set_result (BOOST_RV_REF(RemoteResult) result)
        {
            // set the received result, reset error status
            set_data(boost::move(result));
        }

        Result get_value()
        {
            return this->get_data();
        }

        Result move_value()
        {
            return this->move_data();
        }

        void set_error(boost::exception_ptr e)
        {
            return this->future_data_type::set_error(e);
        }

        // retrieve the gid of this promise
        naming::id_type get_gid() const
        {
            return naming::id_type(
                naming::strip_credit_from_cgid(get_base_gid())
              , naming::id_type::unmanaged);
        }

        naming::gid_type get_base_gid() const
        {
            BOOST_ASSERT(back_ptr_);
            return back_ptr_->get_base_gid();
        }

<<<<<<< HEAD
            // set the received result, reset error status
            try {
                // store the value
                typedef typename boost::remove_const<
                    typename hpx::util::detail::remove_reference<T>::type
                >::type naked_type;

                data_[slot].set(
                    traits::get_remote_result<Result, naked_type>::call(
                        boost::forward<T>(result)));
            }
            catch (hpx::exception const&) {
                // store the error instead
                data_[slot].set(boost::current_exception());
            }
=======
    private:
        template <typename, typename>
        friend class components::managed_component;

        void set_back_ptr(components::managed_component<promise>* bp)
        {
            BOOST_ASSERT(0 == back_ptr_);
            BOOST_ASSERT(bp);
            back_ptr_ = bp;
>>>>>>> 77661eda
        }

        components::managed_component<promise>* back_ptr_;
    };

    ///////////////////////////////////////////////////////////////////////////
    template <>
    class promise<void, util::unused_type>
      : public lcos::base_lco_with_value<void, util::unused_type>,
        public lcos::detail::future_data<void, util::unused_type>
    {
    protected:
        typedef lcos::detail::future_data<void, util::unused_type> future_data_type;
        typedef future_data_type::result_type result_type;

    public:
        // This is the component id. Every component needs to have an embedded
        // enumerator 'value' which is used by the generic action implementation
        // to associate this component with a given action.
        enum { value = components::component_future };

        promise()
          : back_ptr_(0)
        {}

        // The implementation of the component is responsible for deleting the
        // actual managed component object
        ~promise()
        {
            this->finalize();
            delete back_ptr_;
        }

        // helper functions for setting data (if successful) or the error (if
        // non-successful)
        template <typename T>
        void set_local_data(BOOST_FWD_REF(T) result)
        {
            return set_data(boost::forward<result_type>(result));
        }

        ///////////////////////////////////////////////////////////////////////
        // exposed functionality of this component

        // trigger the future, set the result
        void set_result (BOOST_RV_REF(util::unused_type) result)
        {
            // set the received result, reset error status
<<<<<<< HEAD
            set_data(0, boost::move(result));
=======
            set_data(boost::move(result));
>>>>>>> 77661eda
        }

        void get_value()
        {
            this->get_data();
        }

        void move_value()
        {
            this->move_data();
        }

        void set_error(boost::exception_ptr e)
        {
            return this->future_data_type::set_error(e);
        }

        // retrieve the gid of this promise
        naming::id_type get_gid() const
        {
            return naming::id_type(
                naming::strip_credit_from_cgid(get_base_gid())
              , naming::id_type::unmanaged);
        }

        naming::gid_type get_base_gid() const
        {
            BOOST_ASSERT(back_ptr_);
            return back_ptr_->get_base_gid();
        }

    private:
        template <typename, typename>
        friend class components::managed_component;

        void set_back_ptr(components::managed_component<promise>* bp)
        {
            BOOST_ASSERT(0 == back_ptr_);
            BOOST_ASSERT(bp);
            back_ptr_ = bp;
        }

        components::managed_component<promise>* back_ptr_;
    };
}}}

///////////////////////////////////////////////////////////////////////////////
namespace hpx { namespace lcos
{
    ///////////////////////////////////////////////////////////////////////////
    /// A promise can be used by a single \a thread to invoke a
    /// (remote) action and wait for the result. The result is expected to be
    /// sent back to the promise using the LCO's set_event action
    ///
    /// A promise is one of the simplest synchronization primitives
    /// provided by HPX. It allows to synchronize on a eager evaluated remote
    /// operation returning a result of the type \a Result. The \a promise
    /// allows to synchronize exactly one \a thread (the one passed during
    /// construction time).
    ///
    /// \code
    ///     // Create the promise (the expected result is a id_type)
    ///     lcos::promise<naming::id_type> f;
    ///
    ///     // initiate the action supplying the promise as a
    ///     // continuation
    ///     appy<some_action>(new continuation(f.get_gid()), ...);
    ///
    ///     // Wait for the result to be returned, yielding control
    ///     // in the meantime.
    ///     naming::id_type result = f.get_future().get();
    ///     // ...
    /// \endcode
    ///
    /// \tparam Result   The template parameter \a Result defines the type this
    ///                  promise is expected to return from
    ///                  \a promise#get.
    /// \tparam RemoteResult The template parameter \a RemoteResult defines the
    ///                  type this signalling_promise is expected to receive
    ///                  from the remote action.
    ///
    /// \note            The action executed by the promise must return a value
    ///                  of a type convertible to the type as specified by the
    ///                  template parameter \a RemoteResult
    ///////////////////////////////////////////////////////////////////////////
    template <typename Result, typename RemoteResult>
    class promise
    {
    public:
        typedef detail::promise<Result, RemoteResult> wrapped_type;
        typedef components::managed_component<wrapped_type> wrapping_type;

        /// Construct a new \a promise instance. The supplied
        /// \a thread will be notified as soon as the result of the
        /// operation associated with this future instance has been
        /// returned.
        ///
        /// \note         The result of the requested operation is expected to
        ///               be returned as the first parameter using a
        ///               \a base_lco#set_result action. Any error has to be
        ///               reported using a \a base_lco::set_error action. The
        ///               target for either of these actions has to be this
        ///               future instance (as it has to be sent along
        ///               with the action as the continuation parameter).
        promise()
          : impl_(new wrapping_type(new wrapped_type())),
            future_obtained_(false)
        {
            LLCO_(info) << "promise::promise(" << impl_->get_gid() << ")";
        }

    protected:
        template <typename Impl>
        promise(Impl* impl)
          : impl_(impl), future_obtained_(false)
        {}

    public:
        /// Reset the promise to allow to restart an asynchronous
        /// operation. Allows any subsequent set_data operation to succeed.
        void reset()
        {
            (*impl_)->reset();
            future_obtained_ = false;
        }

        /// \brief Return the global id of this \a future instance
        naming::id_type get_gid() const
        {
            return (*impl_)->get_gid();
        }

        /// \brief Return the global id of this \a future instance
        naming::gid_type get_base_gid() const
        {
            return (*impl_)->get_base_gid();
        }

        /// Return whether or not the data is available for this
        /// \a promise.
        bool is_ready() const
        {
            return (*impl_)->is_ready();
        }

        /// Return whether this instance has been properly initialized
        bool valid() const
        {
            return impl_;
        }

        typedef Result result_type;

        ~promise()
        {}

        lcos::future<Result, RemoteResult> get_future(error_code& ec = throws)
        {
            if (future_obtained_) {
                HPX_THROWS_IF(ec, future_already_retrieved,
                    "promise<Result>::get_future",
                    "future already has been retrieved from this packaged_task");
                return lcos::future<Result, RemoteResult>();
            }

            future_obtained_ = true;
            return lcos::future<Result, RemoteResult>(impl_->get());
        }

        ///
        void set(RemoteResult const& result)
        {
            return (*impl_)->set_data(result);
        }

<<<<<<< HEAD
        void set(int slot, BOOST_RV_REF(RemoteResult) result)
        {
          return (*impl_)->set_data(slot, boost::move(result));
        }
        void set(BOOST_RV_REF(RemoteResult) result)
        {
            return (*impl_)->set_data(0, boost::move(result));
        }

        void invalidate(int slot, boost::exception_ptr const& e)
        {
            (*impl_)->set_error(slot, e);   // set the received error
=======
        void set(BOOST_RV_REF(RemoteResult) result)
        {
            return (*impl_)->set_data(boost::move(result));
>>>>>>> 77661eda
        }

        void invalidate(boost::exception_ptr const& e)
        {
            (*impl_)->set_error(e);      // set the received error
        }

        template <typename T>
        void set_local_data(BOOST_FWD_REF(T) result)
        {
            (*impl_)->set_local_data(boost::forward<Result>(result));
        }

    protected:
        boost::intrusive_ptr<wrapping_type> impl_;
        bool future_obtained_;
    };

    ///////////////////////////////////////////////////////////////////////////
    template <>
    class promise<void, util::unused_type>
    {
    public:
        typedef detail::promise<void, util::unused_type> wrapped_type;
        typedef components::managed_component<wrapped_type> wrapping_type;

        /// Construct a new \a future instance. The supplied
        /// \a thread will be notified as soon as the result of the
        /// operation associated with this future instance has been
        /// returned.
        ///
        /// \note         The result of the requested operation is expected to
        ///               be returned as the first parameter using a
        ///               \a base_lco#set_result action. Any error has to be
        ///               reported using a \a base_lco::set_error action. The
        ///               target for either of these actions has to be this
        ///               future instance (as it has to be sent along
        ///               with the action as the continuation parameter).
        promise()
          : impl_(new wrapping_type(new wrapped_type())),
            future_obtained_(false)
        {
            LLCO_(info) << "promise<void>::promise(" << impl_->get_gid() << ")";
        }

    protected:
        template <typename Impl>
        promise(Impl* impl)
          : impl_(impl), future_obtained_(false)
        {}

    public:
        /// Reset the promise to allow to restart an asynchronous
        /// operation. Allows any subsequent set_data operation to succeed.
        void reset()
        {
            (*impl_)->reset();
            future_obtained_ = false;
        }

        /// \brief Return the global id of this \a future instance
        naming::id_type get_gid() const
        {
            return (*impl_)->get_gid();
        }

        /// \brief Return the global id of this \a future instance
        naming::gid_type get_base_gid() const
        {
            return (*impl_)->get_base_gid();
        }

        /// Return whether or not the data is available for this
        /// \a promise.
        bool is_ready() const
        {
            return (*impl_)->is_ready();
        }

        typedef util::unused_type result_type;

        ~promise()
        {}

        lcos::future<void> get_future(error_code& ec = throws)
        {
            if (future_obtained_) {
                HPX_THROWS_IF(ec, future_already_retrieved,
                    "promise<void>::get_future",
                    "future already has been retrieved from this packaged_task");
                return lcos::future<void>();
            }

            future_obtained_ = true;
            return lcos::future<void>(impl_->get());
        }

        void set()
        {
            return (*impl_)->set_data(util::unused);
        }

        void invalidate(boost::exception_ptr const& e)
        {
            (*impl_)->set_error(e); // set the received error
        }

    protected:
        boost::intrusive_ptr<wrapping_type> impl_;
        bool future_obtained_;
    };
}}

///////////////////////////////////////////////////////////////////////////////
namespace hpx { namespace traits
{
    template <typename Result, typename RemoteResult>
    struct component_type_database<lcos::detail::promise<Result, RemoteResult> >
    {
        static components::component_type get()
        {
            return component_type_database<
                lcos::base_lco_with_value<Result, RemoteResult>
            >::get();
        }

        static void set(components::component_type t)
        {
            component_type_database<
                lcos::base_lco_with_value<Result, RemoteResult>
            >::set(t);
        }
    };
}}

#endif<|MERGE_RESOLUTION|>--- conflicted
+++ resolved
@@ -123,23 +123,6 @@
             return back_ptr_->get_base_gid();
         }
 
-<<<<<<< HEAD
-            // set the received result, reset error status
-            try {
-                // store the value
-                typedef typename boost::remove_const<
-                    typename hpx::util::detail::remove_reference<T>::type
-                >::type naked_type;
-
-                data_[slot].set(
-                    traits::get_remote_result<Result, naked_type>::call(
-                        boost::forward<T>(result)));
-            }
-            catch (hpx::exception const&) {
-                // store the error instead
-                data_[slot].set(boost::current_exception());
-            }
-=======
     private:
         template <typename, typename>
         friend class components::managed_component;
@@ -149,7 +132,6 @@
             BOOST_ASSERT(0 == back_ptr_);
             BOOST_ASSERT(bp);
             back_ptr_ = bp;
->>>>>>> 77661eda
         }
 
         components::managed_component<promise>* back_ptr_;
@@ -198,11 +180,7 @@
         void set_result (BOOST_RV_REF(util::unused_type) result)
         {
             // set the received result, reset error status
-<<<<<<< HEAD
-            set_data(0, boost::move(result));
-=======
             set_data(boost::move(result));
->>>>>>> 77661eda
         }
 
         void get_value()
@@ -378,24 +356,9 @@
             return (*impl_)->set_data(result);
         }
 
-<<<<<<< HEAD
-        void set(int slot, BOOST_RV_REF(RemoteResult) result)
-        {
-          return (*impl_)->set_data(slot, boost::move(result));
-        }
         void set(BOOST_RV_REF(RemoteResult) result)
         {
-            return (*impl_)->set_data(0, boost::move(result));
-        }
-
-        void invalidate(int slot, boost::exception_ptr const& e)
-        {
-            (*impl_)->set_error(slot, e);   // set the received error
-=======
-        void set(BOOST_RV_REF(RemoteResult) result)
-        {
             return (*impl_)->set_data(boost::move(result));
->>>>>>> 77661eda
         }
 
         void invalidate(boost::exception_ptr const& e)
