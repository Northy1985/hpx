--- conflicted
+++ resolved
@@ -968,8 +968,6 @@
         template <typename Executor>
         struct bulk_async_execute_fn_helper<Executor,
             typename std::enable_if<
-<<<<<<< HEAD
-=======
                (hpx::traits::is_one_way_executor<Executor>::value ||
                     hpx::traits::is_two_way_executor<Executor>::value) &&
                !hpx::traits::is_bulk_two_way_executor<Executor>::value
@@ -1036,7 +1034,6 @@
         template <typename Executor>
         struct bulk_async_execute_fn_helper<Executor,
             typename std::enable_if<
->>>>>>> 30d2222b
                 hpx::traits::is_bulk_two_way_executor<Executor>::value
             >::type>
         {
@@ -1057,11 +1054,6 @@
         };
 
         ///////////////////////////////////////////////////////////////////////
-<<<<<<< HEAD
-        // sync_bulk_execute()
-
-        // default implementation of the sync_bulk_execute() customization point
-=======
         // bulk_async_execute dispatch point
         template <typename Executor, typename F, typename Shape, typename ... Ts>
         HPX_FORCEINLINE auto
@@ -1092,7 +1084,6 @@
         // bulk_sync_execute()
 
         // default implementation of the bulk_sync_execute() customization point
->>>>>>> 30d2222b
         template <typename Executor, typename F, typename Shape, typename ... Ts>
         struct bulk_sync_execute_not_callable;
 
@@ -1527,8 +1518,6 @@
             }
         };
 
-<<<<<<< HEAD
-=======
         template <typename Executor>
         struct bulk_sync_execute_fn_helper<Executor,
             typename std::enable_if<
@@ -1630,7 +1619,6 @@
         {};
 
         ///////////////////////////////////////////////////////////////////////
->>>>>>> 30d2222b
         template <typename Executor, typename F, typename Shape,
             typename Future, std::size_t ... Is, typename ... Ts>
         HPX_FORCEINLINE auto
@@ -1798,8 +1786,6 @@
         };
 
         ///////////////////////////////////////////////////////////////////////
-<<<<<<< HEAD
-=======
         template <typename Executor, typename F, typename Shape,
             typename Future, std::size_t ... Is, typename ... Ts>
         HPX_FORCEINLINE auto
@@ -1817,7 +1803,6 @@
                 shape, predecessor, hpx::util::get<Is>(args)...);
         }
 
->>>>>>> 30d2222b
         template <typename Executor>
         struct bulk_then_execute_fn_helper<Executor,
             typename std::enable_if<
@@ -1908,8 +1893,6 @@
                     std::forward<Ts>(ts)...);
             }
         };
-<<<<<<< HEAD
-=======
 
         ///////////////////////////////////////////////////////////////////////
         // bulk_then_execute dispatch point
@@ -1941,7 +1924,6 @@
                 std::forward<F>(f), shape, predecessor,
                 std::forward<Ts>(ts)...);
         }
->>>>>>> 30d2222b
     }
 }}}
 
