--- conflicted
+++ resolved
@@ -40,11 +40,7 @@
                 axes {
                     axis {
                         name 'configuration_name'
-<<<<<<< HEAD
-                        values 'gcc-newest', 'gcc-oldest', 'gcc-cuda', 'clang-newest', 'clang-oldest', 'clang-cuda', 'clang-apex', 'clang-sanitizers', 'icc'
-=======
-                        values 'gcc-newest', 'gcc-oldest', 'gcc-cuda', 'clang-newest', 'clang-9', 'clang-8', 'clang-7', 'clang-oldest', 'clang-cuda', 'clang-apex', 'icc'
->>>>>>> 1f4b348d
+                        values 'gcc-newest', 'gcc-oldest', 'gcc-cuda', 'clang-newest', 'clang-9', 'clang-8', 'clang-7', 'clang-oldest', 'clang-cuda', 'clang-apex', 'clang-sanitizers', 'icc'
                     }
                 }
                 stages {
