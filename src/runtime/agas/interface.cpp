--- conflicted
+++ resolved
@@ -84,15 +84,11 @@
     else
         new_gid = mutable_gid;
 
-<<<<<<< HEAD
-    return naming::resolver_client::register_name_async(name, new_gid);
-=======
     request req(symbol_ns_bind, name, new_gid);
 
     naming::id_type const target = bootstrap_symbol_namespace_id();
 
     return stubs::symbol_namespace::service_async<bool>(target, req);
->>>>>>> 3ef933a3
 }
 
 ///////////////////////////////////////////////////////////////////////////////
@@ -146,15 +142,11 @@
     std::string const& name
     )
 {
-<<<<<<< HEAD
-    return naming::resolver_client::unregister_name_async(name);
-=======
     request req(symbol_ns_unbind, name);
 
     naming::id_type const target = bootstrap_symbol_namespace_id();
 
     return stubs::symbol_namespace::service_async<naming::id_type>(target, req);
->>>>>>> 3ef933a3
 }
 
 ///////////////////////////////////////////////////////////////////////////////
