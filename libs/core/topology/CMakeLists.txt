--- conflicted
+++ resolved
@@ -15,15 +15,9 @@
 hpx_option(
   HPX_TOPOLOGY_WITH_ADDITIONAL_HWLOC_TESTING
   BOOL
-<<<<<<< HEAD
-  "Enable HWLOC filtering that makes it report no cores, this is purely an "
-  "option supporting better testing - do not enable under normal circumstances. "
-  "(default: OFF)"
-=======
   "Enable HWLOC filtering that makes it report no cores, this is purely an
   option supporting better testing - do not enable under normal circumstances.
   (default: OFF)"
->>>>>>> 74e2bb93
   OFF
   ADVANCED
   CATEGORY "Modules"
